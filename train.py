--- conflicted
+++ resolved
@@ -240,16 +240,13 @@
     model_group.add_argument( "--linear_std_init", type=float, default=0.02)
 
     # Quantization
-<<<<<<< HEAD
     model_group.add_argument("--static_eval_scales", default=None, action=argparse.BooleanOptionalAction, help="Whether the scales and zero points will be static during evaluation")
-=======
     model_group.add_argument("--full_quant_iteration", type=int, default=None,
                              help="The iteration where the model reaches full quantization. The increase from start_quant_level to full quantization is determined by the quant_scheduler.")
     model_group.add_argument("--start_quant_level", type=float, default=0.0,
                              help="Starting level of quantization. A quant level of 0 means that there is no quantization is occurring. A quant level of 1 is full quantization.")
     model_group.add_argument("--quant_scheduler", type=str, default=None, choices=["static", "linear"],
                              help="Scheduler for change in quant level. When linear is set, the quantization will increase dynamically based on the training step")
->>>>>>> 034fa345
 
     ## Quantization Method Options
     quant_methods = ["ternary_quant", "symmetric_quant", "affine_quant", "stochastic_quant"]
@@ -593,11 +590,8 @@
         # TODO only add if they are defined from the argparse
         self.model_args = {action.dest: getattr(self.args, action.dest) for action in self.model_group._group_actions}
         self.model_args['vocab_size'] = None
-<<<<<<< HEAD
         self.model_args['batch_size'] = self.args.batch_size
-=======
         self.model_args['eval_interval'] = self.args.eval_interval
->>>>>>> 034fa345
 
         # Training settings
         self.training_args = {action.dest: getattr(self.args, action.dest) for action in self.training_group._group_actions}
