--- conflicted
+++ resolved
@@ -168,12 +168,8 @@
     model_group.add_argument("--quantize_attn_act_qk_mult_q_input_bits", type=int, default=None, help="number of bits for qk mult query input quantization")
     model_group.add_argument("--quantize_attn_act_qk_mult_k_input_bits", type=int, default=None, help="number of bits for qk mult key input quantization")
     model_group.add_argument("--quantize_attn_act_softmax_input_bits", type=int, default=None, help="number of bits for softmax input quantization")
-<<<<<<< HEAD
-    model_group.add_argument("--quantize_attn_act_pv_mult_input_bits", type=int, default=None, help="number of bits for pv mult input quantization")
-=======
     model_group.add_argument("--quantize_attn_act_pv_mult_p_input_bits", type=int, default=None, help="number of bits for pv mult softmax input quantization")
     model_group.add_argument("--quantize_attn_act_pv_mult_v_input_bits", type=int, default=None, help="number of bits for pv mult value input quantization")
->>>>>>> ee5ad206
     model_group.add_argument("--quantize_attn_act_pv_mult_output_bits", type=int, default=None, help="number of bits for pv mult output quantization")
     model_group.add_argument("--quantize_attn_act_output_bits", type=int, default=None, help="number of bits for attention output quantization")
 
@@ -193,16 +189,11 @@
     model_group.add_argument("--quantize_mlp_act_activation_output_bits", type=int, default=None, help="number of bits for activation function output quantization")
     model_group.add_argument("--quantize_mlp_act_output_bits", type=int, default=None, help="number of bits for mlp output quantization")
 
-<<<<<<< HEAD
-    ## Linear Attn Weight Quantization Precision and Method
-
-=======
     ### Whether activations should be saved
     model_group.add_argument("--store_activations", action=argparse.BooleanOptionalAction, default=False, help="whether the activations should be saved as a buffer and updated through training")
     
     ## Linear Attn Weight Quantization Precision and Method 
     
->>>>>>> ee5ad206
     ### Default methods and precisions
     model_group.add_argument("--quantize_linear_method", type=str, default="affine_quant", choices=quant_methods, help="function used for linear quantization")
     model_group.add_argument("--quantize_linear_bits", type=int, default=8, help="number of bits for linear quantization")
