--- conflicted
+++ resolved
@@ -19,14 +19,12 @@
 
         self.weight_bits = bits
         self.quant_method = method
-<<<<<<< HEAD
         self.static_eval_scales = config.static_eval_scales
-=======
+        
         self.start_quant_level = config.start_quant_level
         self.quant_scheduler = config.quant_scheduler
         self.full_quant_iteration = config.full_quant_iteration
         self.eval_interval = config.eval_interval
->>>>>>> 034fa345
 
         if self.weight_bits < 1:
             raise ValueError(f"weight_bits={self.weight_bits} must be higher than 0")
