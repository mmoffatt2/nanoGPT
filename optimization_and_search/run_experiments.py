import json
import subprocess
from pathlib import Path
from datetime import datetime
from itertools import product
import argparse
import os

import yaml
from rich import print
from rich.console import Console
from rich.table import Table

# Constants
LOG_DIR = Path("exploration_logs")
LOG_DIR.mkdir(exist_ok=True)
METRICS_FILENAME = "best_val_loss_and_iter.txt"
METRIC_KEYS = [
    "best_val_loss",
    "best_val_iter",
    "num_params",
    "better_than_chance",
    "btc_per_param",
    "peak_gpu_mb",
    "iter_latency_avg",
    "avg_top1_prob",
    "avg_top1_correct",
    "avg_target_rank",
    "avg_target_left_prob",
    "avg_target_prob",
    "target_rank_95",
    "left_prob_95",
]


def parse_args() -> argparse.Namespace:
    """
    Parse command-line arguments.
    """
    parser = argparse.ArgumentParser(
        description="Run experiments based on a configuration file (JSON or YAML)."
    )
    parser.add_argument(
        '-c', '--config', required=True,
        help="Path to the configuration file."
    )
    parser.add_argument(
        '--config_format', choices=['json', 'yaml'], default='yaml',
        help="Configuration file format (json or yaml)."
    )
    parser.add_argument(
        '-o', '--output_dir', default="out",
        help="Directory to place experiment outputs."
    )
    parser.add_argument(
        '--prefix', default='',
        help="Optional prefix for run names and output directories."
    )
    parser.add_argument(
        '--use_timestamp', action='store_true',
        help="Prepend timestamp to run names and out_dir."
    )
    return parser.parse_args()


def load_configurations(path: str, fmt: str) -> list[dict]:
    """
    Load experiment configurations from a JSON or YAML file.

    Args:
        path: File path.
        fmt: 'json' or 'yaml'.

    Returns:
        A list of configuration dictionaries.
    """
    text = Path(path).read_text()
    if fmt == 'yaml':
        # YAML may contain multiple documents or a single list
        loaded = list(yaml.safe_load_all(text))
        # Flatten if outer list-of-lists
        if len(loaded) == 1 and isinstance(loaded[0], list):
            return loaded[0]
        return loaded
    else:
        return json.loads(text)


RUN_NAME_VAR = "${RUN_NAME}"


def expand_range(val):
    """Expand dicts with 'range' into a list of values."""
    if isinstance(val, dict) and 'range' in val:
        r = val['range']
        start, end = r['start'], r['end']
        step = r.get('step', 1 if isinstance(start, int) else 0.1)
        if isinstance(start, int):
            return list(range(start, end + 1, step))
        count = int(round((end - start) / step)) + 1
        return [start + i * step for i in range(count)]
    return val


def _substitute_run_name(obj, run_name: str):
    """Recursively substitute the run name placeholder inside ``obj``."""
    if isinstance(obj, str):
        return obj.replace(RUN_NAME_VAR, run_name)
    if isinstance(obj, list):
        return [_substitute_run_name(o, run_name) for o in obj]
    if isinstance(obj, dict):
        return {k: _substitute_run_name(v, run_name) for k, v in obj.items()}
    return obj


def generate_combinations(config: dict):
    """Yield all valid parameter combinations for a config dict.

    Supports arbitrarily nested ``parameter_groups``.
    """
<<<<<<< HEAD

    def _expand_base_and_conditionals(cfg: dict):
        # Split plain parameters (base) from conditional specs
        base = {
            k: (expand_range(v) if isinstance(v, dict) and 'range' in v else v)
            for k, v in cfg.items()
            if not (isinstance(v, dict) and 'conditions' in v)
               and k != 'parameter_groups'
        }
        # Ensure each base value is iterable for cartesian product
        base = {k: (v if isinstance(v, list) else [v]) for k, v in base.items()}

        conditionals = {
            k: v for k, v in cfg.items()
            if isinstance(v, dict) and 'conditions' in v
        }
        return base, conditionals

    def _conditions_match(combo: dict, raw_conditions):
        # dict => AND of all pairs; list[dict] => OR across dicts, AND within each dict
        if isinstance(raw_conditions, dict):
            return all(combo.get(k) == v for k, v in raw_conditions.items())
        if isinstance(raw_conditions, list):
            clauses = [d for d in raw_conditions if isinstance(d, dict)]
            if not clauses:
                return False
            return any(all(combo.get(k) == v for k, v in d.items()) for d in clauses)
        return False

    def _apply_conditionals(combo_dict: dict, conditionals: dict):
        valid = [combo_dict]
        for param, spec in conditionals.items():
            next_valid = []
            raw_conditions = spec.get('conditions', {})
            opts = spec.get('options', [])
            options = opts if isinstance(opts, list) else [opts]

            for c in valid:
                if _conditions_match(c, raw_conditions):
                    for opt in options:
                        new_c = dict(c)
                        new_c[param] = opt
                        next_valid.append(new_c)
                else:
                    # If conditions don't match, leave combo unchanged
                    next_valid.append(c)
            valid = next_valid
        return valid

    def recurse(cfg: dict):
        groups = cfg.get('parameter_groups')
        if groups:
            # Coerce to list to handle both single dict and list-of-dicts
            groups_list = groups if isinstance(groups, list) else [groups]
            base_cfg = {k: v for k, v in cfg.items() if k != 'parameter_groups'}
            for grp in groups_list:
                merged = {**base_cfg, **grp}
                yield from recurse(merged)
            return

        base, conditionals = _expand_base_and_conditionals(cfg)
        keys = list(base)
        # itertools.product with zero iterables yields one empty tuple, which is what we want
        for combo in product(*(base[k] for k in keys)):
            combo_dict = dict(zip(keys, combo))
            for final in _apply_conditionals(combo_dict, conditionals):
                yield final

    # Work on a shallow copy to avoid mutating caller's dict
    yield from recurse(dict(config))
=======
    groups = config.pop('parameter_groups', [{}])
    base = {
        k: (expand_range(v) if isinstance(v, dict) and 'range' in v else v)
        for k, v in config.items()
        if not (isinstance(v, dict) and 'conditions' in v)
    }
    base = {k: (v if isinstance(v, list) else [v]) for k, v in base.items()}
    conditionals = {k: v for k, v in config.items() if isinstance(v, dict) and 'conditions' in v}

    for grp in groups:
        # Process range expansion for parameters within the group
        processed_grp = {
            k: (expand_range(v) if isinstance(v, dict) and 'range' in v else v)
            for k, v in grp.items()
        }
        processed_grp = {k: (v if isinstance(v, list) else [v]) for k, v in processed_grp.items()}
        merged = {**base, **processed_grp}
        keys = list(merged)
        for combo in product(*(merged[k] for k in keys)):
            combo_dict = dict(zip(keys, combo))
            valid = [combo_dict]
            for param, spec in conditionals.items():
                next_valid = []
                for c in valid:
                    # FIX: Handle conditions specified as a dict OR a list of dicts
                    raw_conditions = spec.get('conditions', {})
                    condition_pairs = []
                    if isinstance(raw_conditions, dict):
                        condition_pairs = raw_conditions.items()
                    elif isinstance(raw_conditions, list):
                        condition_pairs = (item for d in raw_conditions if isinstance(d, dict) for item in d.items())

                    if all(c.get(key) == val for key, val in condition_pairs):
                        opts = spec['options']
                        for opt in (opts if isinstance(opts, list) else [opts]):
                            new = dict(c)
                            new[param] = opt
                            next_valid.append(new)
                    else:
                        next_valid.append(c)
                valid = next_valid
            for v in valid:
                yield v
>>>>>>> d75b995e


def format_run_name(combo: dict, base: str, prefix: str) -> str:
    """
    Create a unique run name from parameter values.
    """
    parts = [str(v) for v in combo.values()
             if not (isinstance(v, str) and RUN_NAME_VAR in v)]
    return f"{prefix}{base}-{'-'.join(parts)}"


def read_metrics(out_dir: str) -> dict:
    """
    Read best_val_loss_and_iter.txt and parse metrics.

    Returns:
        Dict with keys from METRIC_KEYS.
    """
    path = Path(out_dir) / METRICS_FILENAME
    if not path.exists():
        raise FileNotFoundError(f"Metrics file not found: {path}")
    line = path.read_text().strip()
    parts = [p.strip() for p in line.split(',')]

    casts = [float, int, int, float, float, float, float, float, float, float, float, float, float, float]
    return {k: typ(v) for k, typ, v in zip(METRIC_KEYS, casts, parts)}


def completed_runs(log_file: Path) -> set[str]:
    """
    Return set of run names already logged in YAML file.
    """
    if not log_file.exists():
        return set()
    runs = set()
    for doc in yaml.safe_load_all(log_file.open()):
        if doc and 'formatted_name' in doc:
            runs.add(doc['formatted_name'])
    return runs


def append_log(log_file: Path, name: str, combo: dict, metrics: dict) -> None:
    """
    Append a YAML entry with run details and metrics.
    """
    entry = {'formatted_name': name, 'config': combo, **metrics}
    with log_file.open('a') as f:
        yaml.safe_dump(entry, f, explicit_start=True)


def build_command(combo: dict) -> list[str]:
    """
    Construct the command-line invocation for train.py.
    """
    cmd = ['python3', 'train.py']
    for k, v in combo.items():
        if isinstance(v, bool):
            cmd.append(f"--{'' if v else 'no-'}{k}")
        elif isinstance(v, list):
            for x in v:
                cmd += [f"--{k}", str(x)]
        else:
            cmd += [f"--{k}", str(v)]
    return cmd


def run_experiment(
    combo: dict,
    base: str,
    args: argparse.Namespace
) -> None:
    """
    Execute one experiment combo: skip if done, run train.py, record metrics.
    """
    run_name = format_run_name(combo, base, args.prefix)
    log_file = LOG_DIR / f"{base}.yaml"
    if run_name in completed_runs(log_file):
        print(f"[yellow]Skipping already-run:[/] {run_name}")
        return

    # Prepare output directory
    timestamp = datetime.now().strftime('%Y%m%d_%H%M%S') if args.use_timestamp else None
    out_dir_name = f"{timestamp}_{run_name}" if timestamp else run_name
    combo['out_dir'] = os.path.join(args.output_dir, out_dir_name)

    # Prepare tensorboard run name
    combo['tensorboard_run_name'] = run_name

    # Substitute special run-name token in string parameters
    combo = _substitute_run_name(combo, run_name)

    # Show parameters
    console = Console()
    table = Table("Parameters", show_header=False)
    for k, v in combo.items():
        table.add_row(k, str(v))
    console.print(table)

    # Build and run
    cmd = build_command(combo)
    print(f"Running: {' '.join(cmd)}")
    try:
        subprocess.run(cmd, check=True)
    except subprocess.CalledProcessError:
        print(f"[red]Process exited with error for run:[/] {run_name}")

    # Read metrics (use existing or nan on failure)
    try:
        metrics = read_metrics(str(combo['out_dir']))
    except Exception:
        metrics = {k: float("nan") for k in METRIC_KEYS}

    append_log(log_file, run_name, combo, metrics)


def main():
    args = parse_args()
    base = Path(args.config).stem
    configs = load_configurations(args.config, args.config_format)

    for cfg in configs:
        for combo in generate_combinations(cfg):
            run_experiment(combo, base, args)


if __name__ == '__main__':
    main()<|MERGE_RESOLUTION|>--- conflicted
+++ resolved
@@ -118,8 +118,6 @@
 
     Supports arbitrarily nested ``parameter_groups``.
     """
-<<<<<<< HEAD
-
     def _expand_base_and_conditionals(cfg: dict):
         # Split plain parameters (base) from conditional specs
         base = {
@@ -189,51 +187,6 @@
 
     # Work on a shallow copy to avoid mutating caller's dict
     yield from recurse(dict(config))
-=======
-    groups = config.pop('parameter_groups', [{}])
-    base = {
-        k: (expand_range(v) if isinstance(v, dict) and 'range' in v else v)
-        for k, v in config.items()
-        if not (isinstance(v, dict) and 'conditions' in v)
-    }
-    base = {k: (v if isinstance(v, list) else [v]) for k, v in base.items()}
-    conditionals = {k: v for k, v in config.items() if isinstance(v, dict) and 'conditions' in v}
-
-    for grp in groups:
-        # Process range expansion for parameters within the group
-        processed_grp = {
-            k: (expand_range(v) if isinstance(v, dict) and 'range' in v else v)
-            for k, v in grp.items()
-        }
-        processed_grp = {k: (v if isinstance(v, list) else [v]) for k, v in processed_grp.items()}
-        merged = {**base, **processed_grp}
-        keys = list(merged)
-        for combo in product(*(merged[k] for k in keys)):
-            combo_dict = dict(zip(keys, combo))
-            valid = [combo_dict]
-            for param, spec in conditionals.items():
-                next_valid = []
-                for c in valid:
-                    # FIX: Handle conditions specified as a dict OR a list of dicts
-                    raw_conditions = spec.get('conditions', {})
-                    condition_pairs = []
-                    if isinstance(raw_conditions, dict):
-                        condition_pairs = raw_conditions.items()
-                    elif isinstance(raw_conditions, list):
-                        condition_pairs = (item for d in raw_conditions if isinstance(d, dict) for item in d.items())
-
-                    if all(c.get(key) == val for key, val in condition_pairs):
-                        opts = spec['options']
-                        for opt in (opts if isinstance(opts, list) else [opts]):
-                            new = dict(c)
-                            new[param] = opt
-                            next_valid.append(new)
-                    else:
-                        next_valid.append(c)
-                valid = next_valid
-            for v in valid:
-                yield v
->>>>>>> d75b995e
 
 
 def format_run_name(combo: dict, base: str, prefix: str) -> str:
