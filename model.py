# model.py
"""
Full definition of a GPT Language Model, all of it in this single file.
References:
1) the official GPT-2 TensorFlow implementation released by OpenAI:
https://github.com/openai/gpt-2/blob/master/src/model.py
2) huggingface/transformers PyTorch implementation:
https://github.com/huggingface/transformers/blob/main/src/transformers/models/gpt2/modeling_gpt2.py
"""

import math
import inspect
import sys
from rich import print
import copy

import numpy as np

import torch
import torch.nn as nn
from torch.nn import functional as F

# Config
from gpt_conf import GPTConfig

# Checkpointing
import torch.utils.checkpoint as checkpoint

# Variations
from variations.attention_variations import attention_dictionary
from variations.mlp_variations import get_mlp_instance
from variations.moe_variations import MoELayer
from variations.lsv_variations import lsv_dictionary
from variations.softmax_variations import softmax_dictionary
from variations.norm_variations import norm_dictionary
from variations.position_encoding_variations import QuantizedEmbedding, RotaryEmbedding, SymmetricalOverlapAngularPositions, FIRE
from variations.activation_variations import activation_dictionary
from variations.linear_variations import linear_dictionary
from variations.router_variations import router_dictionary
from variations.from_pretrained_variations import from_pretrained, from_pretrained_qwen
from quantization.quantize import quantize_dictionary, dequantize, fake_quantize_act
from quantization.quant_utils import set_variant, create_activation_buffers

from initializations.initialization_variations import init_dictionary

<<<<<<< HEAD
        self.full_quant_iteration = config.full_quant_iteration
        self.eval_interval = config.eval_interval
        self.start_quant_level = config.start_quant_level
        self.quant_scheduler = config.quant_scheduler

        if (config.n_kv_group == None):
            config.n_kv_group = config.n_head
        else:
            assert config.n_embd % config.n_kv_group == 0

        self.quantization_attn_dict = {}
        self.quantization_attn_dict["activations_quant_method"] = config.activations_quant_method
        for arg, val in vars(config).items():
            # Set each attention Activation precision and method
            if arg.startswith("quantize_") and "attn_act" in arg and arg.endswith("_bits"):
                self.quantization_attn_dict[arg] = set_variant(val, config.quantize_attn_act_bits)
            elif arg.startswith("quantize_") and "attn_act" in arg:
                self.quantization_attn_dict[arg] = set_variant(val, config.quantize_attn_act)
                if config.store_activations and arg != "quantize_attn_act" and self.quantization_attn_dict[arg]:
                    create_activation_buffers(self, arg)
            # Set each attention Linear precision and method
            elif arg.startswith("quantize_") and "linear_attn" in arg and arg.endswith("_bits"):
                self.quantization_attn_dict[arg] = set_variant(val, config.quantize_linear_bits)
            elif arg.startswith("quantize_") and "linear_attn" in arg and arg.endswith("_method"):
                self.quantization_attn_dict[arg] = set_variant(val, config.quantize_linear_method)

        self.linear_variant_q = linear_dictionary[set_variant(config.linear_variant_q, config.linear_variant_attn)]
        self.linear_variant_k = linear_dictionary[set_variant(config.linear_variant_k, config.linear_variant_attn)]
        self.linear_variant_v = linear_dictionary[set_variant(config.linear_variant_v, config.linear_variant_attn)]
        self.linear_variant_attn_proj = linear_dictionary[set_variant(config.linear_variant_attn_proj, config.linear_variant_attn)]

        # key, query, value projections for all heads, but in a batch
        self.c_attn_q = self.linear_variant_q(config.n_embd, config.n_embd, config, self.quantization_attn_dict["quantize_linear_attn_q_method"], self.quantization_attn_dict["quantize_linear_attn_q_bits"], bias=config.qkv_bias if config.qkv_bias else config.bias)
        self.n_head = config.n_head
        if config.n_kv_group == None:
            self.n_kv_group = config.n_head
        else:
            assert config.n_head % config.n_kv_group == 0
            self.n_kv_group = config.n_kv_group

        self.kv_dim = (config.n_embd // config.n_head) * self.n_kv_group
        self.c_attn_k = self.linear_variant_k(config.n_embd, self.kv_dim, config, self.quantization_attn_dict["quantize_linear_attn_k_method"], self.quantization_attn_dict["quantize_linear_attn_k_bits"], bias=config.qkv_bias if config.qkv_bias else config.bias)
        self.c_attn_v = self.linear_variant_v(config.n_embd, self.kv_dim, config, self.quantization_attn_dict["quantize_linear_attn_v_method"], self.quantization_attn_dict["quantize_linear_attn_v_bits"], bias=config.qkv_bias if config.qkv_bias else config.bias)
        self.c_proj = self.linear_variant_attn_proj(config.n_embd, config.n_embd, config, self.quantization_attn_dict["quantize_linear_attn_proj_method"], self.quantization_attn_dict["quantize_linear_attn_proj_bits"], bias=config.bias)

        # Regularization
        self.attn_dropout = nn.Dropout(config.dropout)
        self.resid_dropout = nn.Dropout(config.dropout)
        self.dropout = config.dropout

        # Embedding
        self.n_embd = config.n_embd
        self.dropout = config.dropout
        self.n_embd = config.n_embd
        self.gate = config.gate
        self.use_fire_embeddings = None
        self.disable_flash_attention = config.disable_flash_attention
        if config.use_fire_embeddings:
            self.use_fire_embeddings = config.use_fire_embeddings
            if fire_pos_enc is not None:
                self.fire_pos_enc = fire_pos_enc
                print("shared fire")
            else:
                self.fire_pos_enc = FIRE(config, num_heads=config.n_head)
                print("indiv fire")

        # Rotary Positional Embeddings
        self.rotary_emb_q = None
        self.rotary_emb_k = None
        if config.use_rotary_embeddings:
            # Note: size is the size of the head dimension
            if config.rope_variant == "soap":
                self.sym_rot_num_angles = config.sym_rot_num_angles
                self.rotary_emb_q = SymmetricalOverlapAngularPositions(config, size=config.n_embd // self.n_head, num_angles=self.sym_rot_num_angles)
                self.rotary_emb_k = SymmetricalOverlapAngularPositions(config, size=config.n_embd // self.n_head, num_angles=self.sym_rot_num_angles)
            elif config.rope_variant == "rope":
                self.rotary_emb_q = RotaryEmbedding(config, size=config.n_embd // self.n_head)
                self.rotary_emb_k = RotaryEmbedding(config, size=config.n_embd // self.n_head)

        # Sliding window size
        self.window_size = config.window_size
        print(f"sliding window size: {self.window_size}")

        # Using flex attention
        self.use_flex_attn = config.use_flex_attn

        # Gating
        self.gate = config.gate

        # Fire Embeddings
        self.use_fire_embeddings = None
        if config.use_fire_embeddings:
            self.use_fire_embeddings = config.use_fire_embeddings
            if fire_pos_enc is not None:
                self.fire_pos_enc = fire_pos_enc
                print("shared fire")
            else:
                self.fire_pos_enc = FIRE(config, num_heads=config.n_head)
                print("indiv fire")

        # Rotary Positional Embeddings
        self.rotary_emb_q = None
        self.rotary_emb_k = None
        if config.use_rotary_embeddings:
            # Note: size is the size of the head dimension
            if config.rope_variant == "soap":
                self.sym_rot_num_angles = config.sym_rot_num_angles
                self.rotary_emb_q = SymmetricalOverlapAngularPositions(config, size=config.n_embd // self.n_head, num_angles=self.sym_rot_num_angles)
                self.rotary_emb_k = SymmetricalOverlapAngularPositions(config, size=config.n_embd // self.n_head, num_angles=self.sym_rot_num_angles)
            elif config.rope_variant == "rope":
                self.rotary_emb_q = RotaryEmbedding(config, size=config.n_embd // self.n_head)
                self.rotary_emb_k = RotaryEmbedding(config, size=config.n_embd // self.n_head)


        self.flash = True
        if self.window_size is not None:
            # TODO: look into supporting sliding window attn for flash attn
            self.flash = False
            print("flash attention removed due to windowed attention")

        if self.n_kv_group != self.n_head:
            self.flash = False
            print("flash attention removed due to GQA")

        if self.use_fire_embeddings:
            self.flash = False
            print("flash attention removed due to FIRE")

        # Can't use flash attention if we want to manually quantize most input/output activations in attn
        for key, val in self.quantization_attn_dict.items():
            if key.startswith("quantize_") and val == True:
                self.flash = False
                print("flash attention removed due to Quantization")
                break

        if self.disable_flash_attention:
            self.flash = False

        # Softmax Variant Selection
        self.softmax_variant_attn = config.softmax_variant_attn
        if self.softmax_variant_attn == "softmax":
            # Enable flash attention, which is compatible with 'softmax'
            if self.disable_flash_attention or self.flash == False:
                print("setting non-flash softmax attn")
            else:
                self.flash = hasattr(torch.nn.functional, 'scaled_dot_product_attention')
                print("setting flash attn")
        else:
            # Remove flash attention (only compatible with 'softmax')
            print("flash attention removed due to softmax alternative")
            self.flash = False
            # Set softmax_layer_attn to custom softmax alternative
            self.softmax_layer_attn = softmax_dictionary[config.softmax_variant_attn](config)

        if (not self.flash) and (not self.use_flex_attn):
            print("WARNING: using slow attention. Flash Attention requires PyTorch >= 2.0")
            # causal mask to ensure that attention is only applied to the left in the input sequence
            self.register_buffer("bias", torch.tril(torch.ones(config.block_size, config.block_size))
                                        .view(1, 1, config.block_size, config.block_size))

    # Flex Attention Related
    def sliding_window_causal(self, b, h, q_idx, kv_idx):
        causal_mask = q_idx >= kv_idx
        window_mask = q_idx - kv_idx <= self.window_size
        return causal_mask & window_mask

    def get_block_mask(self, T, device):
        if T not in self.block_masks:
            block_mask = create_block_mask(
                    self.sliding_window_causal,
                    B=None,
                    H=None,
                    Q_LEN=T,
                    KV_LEN=T,
                    device=device
                    )
            self.block_masks[T] = block_mask
        else:
            block_mask = self.block_masks[T]
        return block_mask
    # End Flex Attention Related

    def forward(self, x, iter_num):
        B, T, C = x.size() # batch size, sequence length, embedding dimensionality (n_embd)

        if self.quantization_attn_dict["quantize_attn_act_input"]:
            num_bits = self.quantization_attn_dict["quantize_attn_act_input_bits"]
            quant_method = self.quantization_attn_dict["activations_quant_method"]
            x = fake_quantize_act(self, "attn_act_input", x, num_bits, quant_method, iter_num)

        q = self.c_attn_q(x)
        k = self.c_attn_k(x)
        v = self.c_attn_v(x)

        if self.window_size is not None:
            if self.use_flex_attn is not None:
                self.block_masks = {}
            else:
                self.window_mask = torch.ones((1, 1, T, T), device=x.device)
                self.window_mask = torch.triu(self.window_mask, diagonal=-self.window_size)
                self.window_mask = self.bias[:,:,:T,:T] * self.window_mask

        if self.gate:
            if self.n_kv_group == self.n_head:
                Gating = nn.Linear(self.n_embd, self.n_embd, bias=True, device=x.device)
                gate_ = torch.sigmoid(Gating(x))
                q = q * gate_
                k = k * gate_
                v = v * gate_
            else:
                # TODO: Test more methods to merge Attention Gates with GQA
                # TODO: Evaluate each method's ability to even out parameter sizes
                Gating_q = nn.Linear(self.n_embd, self.n_embd, bias=True, device=x.device)
                Gating_kv = nn.Linear(self.n_embd, self.kv_dim, bias=True, device=x.device)
                gate_qx = Gating_q(x)
                gate_q = torch.sigmoid(gate_qx)
                gate_kv = torch.sigmoid(Gating_kv(gate_qx))
                q = q * gate_q
                k = k * gate_kv
                v = v * gate_kv

        q = q.view(B, T, self.n_head, C // self.n_head).transpose(1, 2) # (B, n_h, T, hs)
        k = k.view(B, T, self.n_kv_group, C // self.n_head).transpose(1, 2) # (B, n_kv, T, hs)
        v = v.view(B, T, self.n_kv_group, C // self.n_head).transpose(1, 2) # (B, n_kv, T, hs)

        # rotate q and k before evaluating with the heads
        if (self.rotary_emb_q is not None) and (self.rotary_emb_k is not None):
            q = self.rotary_emb_q(q)
            k = self.rotary_emb_k(k)

        y = None
        # causal self-attention; Self-attend: (B, nh, T, hs) x (B, nh, hs, T) -> (B, nh, T, T)
        if self.flash:
            # efficient attention using Flash Attention CUDA kernels
            y = torch.nn.functional.scaled_dot_product_attention(q, k, v, attn_mask=None, dropout_p=self.dropout if self.training else 0, is_causal=True)
        elif self.use_flex_attn and self.window_size is not None:
            block_mask = self.get_block_mask(T, x.device)
            y = torch.nn.attention.flex_attention.flex_attention(q, k, v, block_mask=block_mask)
        else:
            if self.quantization_attn_dict["quantize_attn_act_qk_mult_q_input"]:
                num_bits = self.quantization_attn_dict["quantize_attn_act_qk_mult_q_input_bits"]
                quant_method = self.quantization_attn_dict["activations_quant_method"]
                q = fake_quantize_act(self, "attn_act_qk_mult_q_input", q, num_bits, quant_method, iter_num)
            if self.quantization_attn_dict["quantize_attn_act_qk_mult_k_input"]:
                num_bits = self.quantization_attn_dict["quantize_attn_act_qk_mult_k_input_bits"]
                quant_method = self.quantization_attn_dict["activations_quant_method"]
                k = fake_quantize_act(self, "attn_act_qk_mult_k_input", k, num_bits, quant_method, iter_num)

            att = None
            # manual implementation of attention
            if self.n_head != self.n_kv_group:
                k_repeated = k.repeat_interleave(self.n_head // self.n_kv_group, dim=1)
                att = (q @ k_repeated.transpose(-2, -1)) / math.sqrt(k.size(-1))
            else:
                att = (q @ k.transpose(-2, -1)) * (1.0 / math.sqrt(k.size(-1)))

            # apply masks
            if self.window_size is not None:
                # add mask for sliding window attention
                att = att.masked_fill(self.window_mask == 0, float('-inf'))
            else:
                # regular lower triangle attention
                att = att.masked_fill(self.bias[:,:,:T,:T].to(x.device) == 0, float('-inf'))

            # fire position embeddings
            if self.use_fire_embeddings is not None:
                # add learned fire bias
                att = att + self.fire_pos_enc(x)

            if self.quantization_attn_dict["quantize_attn_act_softmax_input"]:
                num_bits = self.quantization_attn_dict["quantize_attn_act_softmax_input_bits"]
                quant_method = self.quantization_attn_dict["activations_quant_method"]
                att = fake_quantize_act(self, "attn_act_softmax_input", att, num_bits, quant_method, iter_num, causal_mask=True)

            # softmax variation
            if self.softmax_variant_attn != 'softmax':
                att = self.softmax_layer_attn(att)
            else:
                att = F.softmax(att, dim=-1)

            att = self.attn_dropout(att)

            if self.quantization_attn_dict["quantize_attn_act_pv_mult_p_input"]:
                num_bits = self.quantization_attn_dict["quantize_attn_act_pv_mult_p_input_bits"]
                quant_method = self.quantization_attn_dict["activations_quant_method"]
                att = fake_quantize_act(self, "attn_act_pv_mult_p_input", att, num_bits, quant_method, iter_num)
            if self.quantization_attn_dict["quantize_attn_act_pv_mult_v_input"]:
                num_bits = self.quantization_attn_dict["quantize_attn_act_pv_mult_v_input_bits"]
                quant_method = self.quantization_attn_dict["activations_quant_method"]
                v = fake_quantize_act(self, "attn_act_pv_mult_v_input", v, num_bits, quant_method, iter_num)

            if self.n_head != self.n_kv_group:
                v_repeated = v.repeat_interleave(self.n_head // self.n_kv_group, dim=1)
                y = att @ v_repeated # (B, nh, T, T) x (B, nh, T, hs) -> (B, nh, T, hs)
            else:
                y = att @ v # (B, nh, T, T) x (B, nh, T, hs) -> (B, nh, T, hs)

        if self.quantization_attn_dict["quantize_attn_act_pv_mult_output"]:
            num_bits = self.quantization_attn_dict["quantize_attn_act_pv_mult_output_bits"]
            quant_method = self.quantization_attn_dict["activations_quant_method"]
            y = fake_quantize_act(self, "attn_act_pv_mult_output", y, num_bits, quant_method, iter_num)

        y = y.transpose(1, 2).contiguous().view(B, T, C) # re-assemble all head outputs side by side

        # output projection
        y = self.resid_dropout(self.c_proj(y))

        if self.quantization_attn_dict["quantize_attn_act_output"]:
            num_bits = self.quantization_attn_dict["quantize_attn_act_output_bits"]
            quant_method = self.quantization_attn_dict["activations_quant_method"]
            y = fake_quantize_act(self, "attn_act_output", y, num_bits, quant_method, iter_num)

        return y


class MLP(nn.Module):
    def __init__(self, config):
        super().__init__()

        self.full_quant_iteration = config.full_quant_iteration
        self.eval_interval = config.eval_interval

        # Select "mlp variant"
        self.mlp_variant = config.mlp_variant

        self.start_quant_level = config.start_quant_level
        self.quant_scheduler = config.quant_scheduler

        # If "MLP Variant" is KAN, then we skip MLP specific items
        if self.mlp_variant == "kan":
            self.kan = linear_dictionary["kan"](config.n_embd, config.n_embd, config=config)
        else:
            # Select activation variant
            self.activation_variant = activation_dictionary[config.activation_variant](config=config)

            # Sets the class of linear for MLP
            self.linear_variant_mlp_up = linear_dictionary[set_variant(config.linear_variant_mlp_up, config.linear_variant_mlp)]
            self.linear_variant_mlp_down = linear_dictionary[set_variant(config.linear_variant_mlp_down, config.linear_variant_mlp)]

            self.quantization_mlp_dict = {}
            self.quantization_mlp_dict["activations_quant_method"] = config.activations_quant_method

            # Set quantization parameters for MLP
            for arg, val in vars(config).items():
                # Set MLP Activation precision and quantization method
                if arg.startswith("quantize_") and "mlp_act" in arg and arg.endswith("_bits"):
                    self.quantization_mlp_dict[arg] = set_variant(val, config.quantize_mlp_act_bits)
                elif arg.startswith("quantize_") and "mlp_act" in arg:
                    self.quantization_mlp_dict[arg] = set_variant(val, config.quantize_mlp_act)
                    if config.store_activations and arg != "quantize_mlp_act" and self.quantization_mlp_dict[arg]:
                        create_activation_buffers(self, arg)
                # Set MLP Linear Weight precision and quantization method
                elif arg.startswith("quantize_") and "linear_mlp" in arg and arg.endswith("_bits"):
                    self.quantization_mlp_dict[arg] = set_variant(val, config.quantize_linear_bits)
                elif arg.startswith("quantize_") and "linear_mlp" in arg and arg.endswith("_method"):
                    self.quantization_mlp_dict[arg] = set_variant(val, config.quantize_linear_method)

            # Instantiate Linear Layers
            intermediate_size = round(config.mlp_expansion_factor * config.n_embd)
            if self.mlp_variant == "mlp":
                self.c_fc = self.linear_variant_mlp_up(config.n_embd, intermediate_size, config, self.quantization_mlp_dict["quantize_linear_mlp_up_method"], self.quantization_mlp_dict["quantize_linear_mlp_up_bits"], bias=config.bias)
                self.c_proj = self.linear_variant_mlp_down(intermediate_size, config.n_embd, config, self.quantization_mlp_dict["quantize_linear_mlp_down_method"], self.quantization_mlp_dict["quantize_linear_mlp_down_bits"], bias=config.bias)
            elif self.mlp_variant == "swiglu":
                self.c_fc_in1 = self.linear_variant_mlp_up(config.n_embd, intermediate_size, config, self.quantization_mlp_dict["quantize_linear_mlp_up_method"], self.quantization_mlp_dict["quantize_linear_mlp_up_bits"])
                self.c_fc_in2 = self.linear_variant_mlp_up(config.n_embd, intermediate_size, config, self.quantization_mlp_dict["quantize_linear_mlp_up_method"], self.quantization_mlp_dict["quantize_linear_mlp_up_bits"])
                self.c_fc_out = self.linear_variant_mlp_down(intermediate_size, config.n_embd, config, self.quantization_mlp_dict["quantize_linear_mlp_down_method"], self.quantization_mlp_dict["quantize_linear_mlp_down_bits"])

        self.dropout = nn.Dropout(config.dropout)

    def forward(self, x, iter_num):

        if self.quantization_mlp_dict["quantize_mlp_act_input"]:
            num_bits = self.quantization_mlp_dict["quantize_mlp_act_input_bits"]
            quant_method = self.quantization_mlp_dict["activations_quant_method"]
            x = fake_quantize_act(self, "mlp_act_input", x, num_bits, quant_method, iter_num)

        if self.mlp_variant == "kan":
            x = self.kan(x)

        elif self.mlp_variant == "mlp":
            x = self.c_fc(x)

            if self.quantization_mlp_dict["quantize_mlp_act_activation_input"]:
                num_bits = self.quantization_mlp_dict["quantize_mlp_act_activation_input_bits"]
                quant_method = self.quantization_mlp_dict["activations_quant_method"]
                x = fake_quantize_act(self, "mlp_act_activation_input", x, num_bits, quant_method, iter_num)

            x = self.activation_variant(x)

            if self.quantization_mlp_dict["quantize_mlp_act_activation_output"]:
                num_bits = self.quantization_mlp_dict["quantize_mlp_act_activation_output_bits"]
                quant_method = self.quantization_mlp_dict["activations_quant_method"]
                x = fake_quantize_act(self, "mlp_act_activation_output", x, num_bits, quant_method, iter_num)

            x = self.c_proj(x)

        elif self.mlp_variant == "swiglu":
            x_in1 = self.c_fc_in1(x)

            if self.quantization_mlp_dict["quantize_mlp_act_activation_input"]:
                num_bits = self.quantization_mlp_dict["quantize_mlp_act_activation_input_bits"]
                quant_method = self.quantization_mlp_dict["activations_quant_method"]
                x_in1 = fake_quantize_act(self, "mlp_act_activation_input", x_in1, num_bits, quant_method, iter_num)

            x_in1 = self.activation_variant(x_in1)

            if self.quantization_mlp_dict["quantize_mlp_act_activation_output"]:
                num_bits = self.quantization_mlp_dict["quantize_mlp_act_activation_output_bits"]
                quant_method = self.quantization_mlp_dict["activations_quant_method"]
                x_in1 = fake_quantize_act(self, "mlp_act_activation_output", x_in1, num_bits, quant_method, iter_num)

            x_in2 = self.c_fc_in2(x)
            x_out = x_in1 * x_in2
            x = self.c_fc_out(x_out)

        x = self.dropout(x)

        if self.quantization_mlp_dict["quantize_mlp_act_output"]:
            num_bits = self.quantization_mlp_dict["quantize_mlp_act_output_bits"]
            quant_method = self.quantization_mlp_dict["activations_quant_method"]
            x = fake_quantize_act(self, "mlp_act_output", x, num_bits, quant_method, iter_num)
        return x
=======
from shared_param_utils import SharedParamGroupCreator
>>>>>>> 2b986413

class Block(nn.Module):
    def __init__(self, config, mlp=None, attn=None):
        super().__init__()

        # Initialize and set attn normalization (e.g. rmsnorm)
        norm_variant_attn = norm_dictionary[config.norm_variant_attn]
        self.ln_1 = norm_variant_attn(config)
        if not config.use_parallel_mlp:
            self.ln_2 = norm_variant_attn(config)

        self.use_post_ln = config.use_post_ln
        self.use_parallel_mlp = config.use_parallel_mlp
        self.use_gradient_checkpointing = config.use_gradient_checkpointing

        # Allow for sharing attn between blocks
        if attn is None:
            self.attn = attention_dictionary[config.attention_variant](config)
        else:
            self.attn = attn

        # Allow for sharing mlp between blocks
        if mlp is None:
            self.mlp = get_mlp_instance(config)
        else:
            self.mlp = mlp

    def forward(self, x, iter_num, mlp_res=None):
        def custom_forward(*inputs):
            x = inputs[0]
            iter_num = inputs[1]
            mlp_res = inputs[2]

            if self.use_post_ln:
                if self.use_parallel_mlp:
                    x = self.ln_1(x + self.attn(x, iter_num) + self.mlp(x, iter_num))
                else:
                    x = self.ln_1(x + self.attn(x, iter_num))
                    x = self.ln_2(x + self.mlp(x, iter_num))
                return x, mlp_res
            else:
                if self.use_parallel_mlp:
                    ln_1 = self.ln_1(x)
                    mlp, mlp_res = self.mlp(ln_1, iter_num)
                    x = x + self.attn(ln_1, iter_num) + mlp
                    return x, mlp_res
                else:
                    x = x + self.attn(self.ln_1(x), iter_num)
                    mlp, mlp_res = self.mlp(self.ln_2(x), iter_num, mlp_res)
                    x = x + mlp
                    return x, mlp_res

        if self.use_gradient_checkpointing and x.requires_grad:
            return checkpoint.checkpoint(custom_forward, x, use_reentrant=False)
        else:
            return custom_forward(x, iter_num, mlp_res)

class LearnedPositionEmbedding(nn.Module):
    """
    Learns a position-aware residual using the same Block modules (transformer.h)
    and config as the main GPT.  Each instance processes token+pos embeddings
    through its own Block stack and returns a (b, t, n_embd) tensor.
    """
    def __init__(self, config):
        super().__init__()
        self.lpe_config = copy.deepcopy(config)

        # override the config values by mapping config.lpe_value -> config.value
        for key, val in vars(config).items():
            if key.startswith('lpe_') and val is not None:
                # strip 'lpe_' prefix to map to the actual config field
                core_key = key[len('lpe_'):]
                setattr(self.lpe_config, core_key, val)

        if self.lpe_config.use_abs_pos_embeddings:
            self.wpe = nn.Embedding(self.lpe_config.block_size, self.lpe_config.n_embd)

        self.drop = nn.Dropout(config.dropout)
        # reuse the same Block init as GPT.transformer.h
        self.blocks = nn.ModuleList([Block(self.lpe_config) for _ in range(self.lpe_config.n_layer)])

    def forward(self, b, t, x, iter_num=None):
        # add absolute position embeddings if used
        if self.lpe_config.use_abs_pos_embeddings:
            pos = torch.arange(t, dtype=torch.long, device=x.device)
            pos_emb = self.wpe(pos)
            x = x + pos_emb
        # dropout on combined embedding
        x = self.drop(x)
        # pass through Block modules
        mlp_res = None
        for block in self.blocks:
            x, mlp_res = block(x, iter_num, mlp_res)
        return x

class GPT(nn.Module):

    from_pretrained = classmethod(from_pretrained)
    from_pretrained_qwen = classmethod(from_pretrained_qwen)

    def __init__(self, config):
        super().__init__()
        assert config.vocab_size is not None
        assert config.block_size is not None

        self.config = config

        # Final-logit softcapping
        self.final_logit_softcapping = config.final_logit_softcapping

        # Use the new SharedParamGroupCreator for MLP and Attn layers
        spg_creator = SharedParamGroupCreator(config)
        shared_mlp_array = spg_creator.create_shared_param_group("mlp")
        shared_attn_array = spg_creator.create_shared_param_group("attn")

        # General weight tying
        self.wte_weight_tying = config.wte_weight_tying

        # Factorization Parameters
        self.n_embd_wte = config.n_embd_wte
        self.n_embd_wte_scale_tying = config.n_embd_wte_scale_tying

        # Embedding scale
        if config.use_embedding_scale:
            self.embedding_scale = nn.Parameter(torch.sqrt(torch.tensor(config.n_embd)))

        # Learned Steering Vectors
        self.use_lsv = config.use_lsv
        self.lsv_index = config.lsv_index
        self.lsv_dataset_num = config.lsv_dataset_num

        if config.lsv_dataset_num is not None and config.use_lsv:
            self.num_datasets = config.lsv_dataset_num
            print(config.lsv_variant)
            self.lsv_variant = config.lsv_variant
            self.lsv_matrix = lsv_dictionary[self.lsv_variant](config)

        if config.n_lpe != 0:
            self.learned_position_embeddings = nn.ModuleList([
                LearnedPositionEmbedding(config)
                for _ in range(config.n_lpe)
                ])

        self.transformer = nn.ModuleDict(dict())
        # Configure wte, with optional quantization and factoring
        if config.quantize_wte:
            if config.n_embd_wte:
                # If factorization is set
                word_embd = QuantizedEmbedding(config.vocab_size, config.n_embd_wte, config.quantize_wte_method, config.quantize_wte_bits)
            else:
                # no factorization
                word_embd = QuantizedEmbedding(config.vocab_size, config.n_embd, config.quantize_wte_method, config.quantize_wte_bits)
            self.transformer['wte'] = word_embd
        else:
            if config.n_embd_wte:
                # If factorization is set
                word_embd = nn.Embedding(config.vocab_size, config.n_embd_wte)
                self.transformer['wte'] = word_embd
            else:
                #TODO: currently multicontext is in own category, add support later for WTE factorization
                if config.multicontext:
                    for i, vocab_size in enumerate(self.config.vocab_sizes):
                        embedding_layer = nn.Embedding(vocab_size, config.n_embd)
                        self.transformer[f'wte_{i}'] = embedding_layer
                        self.transformer[f'lm_head_{i}'] = nn.Linear(config.n_embd, vocab_size, bias=False)
                else:
                    # no factorization
                    word_embd = nn.Embedding(config.vocab_size, config.n_embd)
                    self.transformer['wte'] = word_embd


        self.transformer['drop'] = nn.Dropout(config.dropout)
        self.transformer['h'] = nn.ModuleList([Block(config, mlp=shared_mlp_array[i], attn=shared_attn_array[i]) for i in range(config.n_layer)])
        self.transformer['ln_f'] = norm_dictionary[config.norm_variant_output](config)

        if self.config.use_abs_pos_embeddings:
            if config.quantize_wpe:
                pos_embd = QuantizedEmbedding(config.block_size, config.n_embd, config.quantize_wpe_method, config.quantize_wpe_bits)
            else:
                pos_embd = nn.Embedding(config.block_size, config.n_embd)
            self.transformer['wpe'] = pos_embd

        # Select softmax variant for output layer
        self.softmax_variant_output = config.softmax_variant_output
        if self.softmax_variant_output != "softmax":
            self.softmax_layer_output = softmax_dictionary[config.softmax_variant_output](config)

        if config.n_embd_wte:
            self.lm_head = nn.Linear(config.n_embd_wte, config.vocab_size, bias=False)
        else:
            #TODO: currently multicontext is in own category, add support later for WTE factorization
            if config.multicontext:
                for i, vocab_size in enumerate(self.config.vocab_sizes):
                    self.transformer[f'lm_head_{i}'].weight = self.transformer[f'wte_{i}'].weight
            else:
                self.lm_head = nn.Linear(config.n_embd, config.vocab_size, bias=False)

        # Initialize and possibly import scale_up and scale_down matrices, if factorization is set
        if self.n_embd_wte:
            # TODO: make this linear set from variant dictionary
            # TODO: make this linear quantizable
            self.transformer['scale_up'] = nn.Linear(config.n_embd_wte, config.n_embd, bias=False)
            self.transformer['scale_down'] = nn.Linear(config.n_embd_wte, config.n_embd, bias=False)

            if self.n_embd_wte_scale_tying:
                self.transformer.scale_up.weight = self.transformer.scale_down.weight # Weight tying

            if config.import_scale_matrices_freeze:
                self.transformer.scale_up.weight.requires_grad = False
                self.transformer.scale_down.weight.requires_grad = False

        # init all weights
        self.apply(self._init_weights)

        # with weight tying when using torch.compile() some warnings get generated:
        # "UserWarning: functional_call was passed multiple values for tied weights.
        # This behavior is deprecated and will be an error in future versions"
        # not 100% sure what this is, so far seems to be harmless. TODO investigate
        if self.wte_weight_tying:
            if config.multicontext:
                for i, vocab_size in enumerate(self.config.vocab_sizes):
                    self.transformer[f'lm_head_{i}'].weight = self.transformer[f'wte_{i}'].weight
            else:
                self.lm_head.weight = self.transformer.wte.weight # https://paperswithcode.com/method/weight-tying

        # import wte
        if self.config.import_wte_npy:
            # Replace wte with values from numpy and retie weights
            self.import_wte(self.config.import_wte_npy)

        # import scale_matrices
        if config.import_scale_matrices_npz:
            self.import_scale_matrices(config.import_scale_matrices_npz, config.n_embd_wte_scale_tying)

        for pn, p in self.named_parameters():
            # apply special scaled init to the residual projections, per GPT-2 paper
            if pn.endswith('c_proj.weight'):
                torch.nn.init.normal_(p, mean=0.0, std=0.02/math.sqrt(2 * config.n_layer))

        # report number of parameters
        print("number of parameters: %.2fM" % (self.get_num_params()/1e6,))

    def get_num_params(self, non_embedding=True):
        """
        Return the number of parameters in the model.
        For non-embedding count (default), the position embeddings get subtracted.
        The token embeddings would too, except due to the parameter sharing these
        params are actually used as weights in the final layer, so we include them.
        """
        n_params = sum(p.numel() for p in self.parameters())
        if non_embedding and self.config.use_abs_pos_embeddings:
            n_params -= self.transformer.wpe.weight.numel()
        return n_params

    def update_block_size(self, new_block_size):
        # Function to increase block size dynamically
        if new_block_size > self.config.block_size:
            self.config.block_size = new_block_size
            if self.config.use_abs_pos_embeddings:
                if self.config.quantize_wpe:
                    pos_embd = QuantizedEmbedding(new_block_size, self.config.n_embd, self.config.quantize_wpe_method, self.config.quantize_wpe_bits)
                else:
                    pos_embd = nn.Embedding(new_block_size, self.config.n_embd)
                self.transformer.wpe = pos_embd
            for block in self.transformer.h:
                if hasattr(block.attn, 'bias'):
                    block.attn.bias = torch.tril(torch.ones(new_block_size, new_block_size)).view(1, 1, new_block_size, new_block_size)

    def _init_weights(self, module):
        """
        Custom weight initialization logic for GPT model.
        """
        if isinstance(module, nn.Linear):
            torch.nn.init.normal_(module.weight, mean=self.config.linear_mean_init, std=self.config.linear_std_init)
            if module.bias is not None:
                torch.nn.init.zeros_(module.bias)
        elif isinstance(module, nn.Embedding):
            if self.config.init_variant == "gaussian":
                torch.nn.init.normal_(
                    module.weight,
                    mean=self.config.embedding_mean_init,
                    std=self.config.embedding_std_init
                )
            elif 'wpe' in self.transformer.keys() and module is self.transformer['wpe']:
                torch.nn.init.normal_(
                    module.weight,
                    mean=self.config.embedding_mean_init,
                    std=self.config.embedding_std_init
                )
            else:
                init_fn = init_dictionary[self.config.init_variant]
                print(self.config.init_variant)

                # Generate custom init matrix
                weight_data = init_fn(self.config)

                # Copy into the module's weight
                with torch.no_grad():
                    if weight_data.shape != module.weight.shape:
                        raise ValueError(
                            f"Init shape {weight_data.shape} does not match embedding shape {module.weight.shape} "
                            f"for init_variant='{self.config.init_variant}'"
                        )
                    module.weight.copy_(weight_data)


    def update_num_angles(self, num_angles):
        """Update the number of angles for rotary embeddings in all attention layers."""
        device = next(self.parameters()).device
        for block in self.transformer.h:
            if hasattr(block.attn, 'rotary_emb_q') and hasattr(block.attn, 'rotary_emb_k'):
                block.attn.rotary_emb_q.update_num_angles(num_angles, device)
                block.attn.rotary_emb_k.update_num_angles(num_angles, device)

    def update_rope_length(self, rope_length):
        """Update the number of angles for rotary embeddings in all attention layers."""
        for block in self.transformer.h:
            if hasattr(block.attn, 'rotary_emb_q') and hasattr(block.attn, 'rotary_emb_k'):
                block.attn.rotary_emb_q.update_rope_length(rope_length)
                block.attn.rotary_emb_k.update_rope_length(rope_length)

    def import_wte(self, file_path):
        """ Replace wte with values from numpy and retie weights """

        #Load and format weights
        initial_embeddings = np.load(self.config.import_wte_npy)
        initial_embeddings_tensor = torch.from_numpy(initial_embeddings).float()

        # Initialize imported wte
        self.transformer.wte = nn.Embedding.from_pretrained(
                initial_embeddings_tensor,
                freeze=self.config.import_wte_freeze
                )

        # Redo the Weight tying
        self.lm_head.weight = self.transformer.wte.weight

    def export_wte(self, file_path):
        # TODO: Determine strategy with this and other means of export, possibly
        # replacing this with composition of existing means
        embedding_table = self.transformer.wte.weight.detach().cpu().numpy()
        np.save(file_path, embedding_table)
        print(f"Embedding table saved to {file_path}")

    def import_scale_matrices(self, file_path, weight_tying=False):
        """Import scale_up and scale_down matrices from a numpy file."""
        scale_matrices = np.load(file_path)
        scale_up_tensor = torch.from_numpy(scale_matrices['scale_up']).float().T
        scale_down_tensor = torch.from_numpy(scale_matrices['scale_down']).float().T

        print(scale_up_tensor.size())
        print(scale_down_tensor.size())
        self.transformer.scale_up.weight.data.copy_(scale_up_tensor)
        self.transformer.scale_down.weight.data.copy_(scale_down_tensor)

        if weight_tying:
            self.transformer.scale_up.weight = self.transformer.scale_down.weight

        print(f"Scale matrices loaded from {file_path} with weight tying: {weight_tying}")

    def export_scale_matrices(self, file_path):
        """Export scale_up and scale_down matrices to a numpy file."""
        scale_up_matrix = self.transformer.scale_up.weight.detach().cpu().numpy()
        scale_down_matrix = self.transformer.scale_down.weight.detach().cpu().numpy()

        np.savez(file_path, scale_up=scale_up_matrix, scale_down=scale_down_matrix)
        print(f"Scale matrices saved to {file_path}")

    def forward(self, idx, targets=None, iter_num=None, token_dict=None, target_dict=None):
        if token_dict is not None:
            token_list = list(token_dict.values())
            # If target_dict is None (typical for inference), set target_list = None
            if target_dict is not None:
                target_list = list(target_dict.values())
            else:
                target_list = None
            device = token_list[0].device
            b, t = token_list[0].size()

            x = None

            # Add all of the input tokens
            for i, tokens in enumerate(token_list):
                if i == 0:
                    x = self.transformer[f'wte_{i}'](tokens)
                else:
                    x += self.transformer[f'wte_{i}'](tokens)

            if self.config.use_embedding_scale:
                x = x * self.embedding_scale

            if self.config.use_abs_pos_embeddings:
                pos = torch.arange(0, t, dtype=torch.long, device=device)
                pos_emb = self.transformer.wpe(pos)  # (t, n_embd)
                x = self.transformer.drop(x + pos_emb)
            else:
                x = self.transformer.drop(x)

            x.requires_grad_(True)

            # sum all learned position residuals
            learned_sum = None


            # TODO: abstact into a method
            if self.config.n_lpe != 0 and self.config.target_layer_in_lpe == 0:
                for lpe in self.learned_position_embeddings:
                    out = lpe(b, t, x, iter_num)
                    # Accumulate embedding sum
                    learned_sum = out if learned_sum is None else learned_sum + out

            if self.config.n_lpe != 0 and self.config.target_layer_out_lpe == 0:
                # Add learned embeddings to x
                x = x + learned_sum

            # 2. Possibly apply LSV on input
            if self.use_lsv and self.config.apply_lsv_at_layer_idx == 0:
                x = self.lsv_matrix(x)

            layer_idx = 1
            mlp_res = None
            for block in self.transformer.h:
                if self.config.use_gradient_checkpointing:
                    # TODO: see if this still works with and without mlp res
                    x = checkpoint.checkpoint(block, x, iter_num, use_reentrant=self.config.recompute_backward_pass)
                else:
                    x, mlp_res = block(x, iter_num, mlp_res=mlp_res)

                # TODO: abstact into a method
                if self.config.n_lpe != 0 and self.config.target_layer_in_lpe == layer:
                    for lpe in self.learned_position_embeddings:
                        out = lpe(b, t, x, iter_num)
                        # Accumulate embedding sum
                        learned_sum = out if learned_sum is None else learned_sum + out

                if self.config.n_lpe != 0 and self.config.target_layer_out_lpe == layer:
                    # Add learned embeddings to x
                    x = x + learned_sum
                # END lpe section

                # Steering logic
                if self.use_lsv and layer_idx == self.config.apply_lsv_at_layer_idx:
                    x = self.lsv_matrix(x)
                if (self.config.apply_vector_at_layer_idx is not None
                        and layer_idx == self.config.apply_vector_at_layer_idx):
                    x = self.apply_vector_to_layer_output(x)
                if (self.config.obtain_vector_at_layer_idx is not None
                        and layer_idx == self.config.obtain_vector_at_layer_idx):
                    x = self.obtain_vector_from_layer_output(x)

                layer_idx += 1

            # 3. Final layer norm
            x = self.transformer.ln_f(x)

            # 4. Optionally scale down
            if self.n_embd_wte:
                x = F.linear(x, self.transformer.scale_down.weight.t())

            # 5. Compute separate logits
            logits = []
            for i in range(len(token_list)):
                logits.append(self.transformer[f'lm_head_{i}'](x))

            if self.config.final_logit_softcapping is not None:
                logits = logits / self.config.final_logit_softcapping
                logits = torch.tanh(logits)
                logits = logits * self.config.final_logit_softcapping

            # 6. Compute losses if targets are provided
            # If we only want the last token, adapt the slices as you prefer
            losses = None
            if target_list is not None:
                # If we do want to compute losses for each context
                losses = []
                for i in range(len(token_list)):
                    loss_i = F.cross_entropy(
                        logits[i].view(-1, logits[i].size(-1)),
                        target_list[i].view(-1),
                        ignore_index=-1
                    )
                    losses.append(loss_i)

            else:
                # only forward lm head on very last position in inference mode
                for i in range(len(token_list)):
                    logits.append(self.transformer[f'lm_head_{i}'](x[:, [-1], :]))
                losses = None

            return logits, losses

        else:
            device = idx.device
            b, t = idx.size()
            # assert t <= self.config.block_size, f"Cannot forward sequence of length {t}, block size is only {self.config.block_size}"

            # forward the GPT model itself
            tok_emb = self.transformer.wte(idx) # token embeddings of shape (b, t, n_embd)
            x = None

            if self.config.use_embedding_scale:
                tok_emb = tok_emb * self.embedding_scale

            if self.n_embd_wte:
                tok_emb = self.transformer.scale_up(tok_emb)

            if self.config.use_abs_pos_embeddings:
                pos = torch.arange(0, t, dtype=torch.long, device=device) # shape (t)
                pos_emb = self.transformer.wpe(pos) # position embeddings of shape (t, n_embd)
                x = self.transformer.drop(tok_emb + pos_emb)
            else:
                x = self.transformer.drop(tok_emb)

            # sum all learned position residuals
            learned_sum = None


            # TODO: abstact into a method
            if self.config.n_lpe != 0 and self.config.target_layer_in_lpe == 0:
                for lpe in self.learned_position_embeddings:
                    out = lpe(b, t, x, iter_num)
                    # Accumulate embedding sum
                    learned_sum = out if learned_sum is None else learned_sum + out

            if self.config.n_lpe != 0 and self.config.target_layer_out_lpe == 0:
                # Add learned embeddings to x
                x = x + learned_sum

            x.requires_grad_(True)  # Ensure requires_grad is True

            if self.use_lsv and self.config.apply_lsv_at_layer_idx == 0:
                x = self.lsv_matrix(x)

            layer = 1
            mlp_res = None
            for block in self.transformer.h:
                # Propagate tokens through layers
                if self.config.use_gradient_checkpointing:
                    x = checkpoint.checkpoint(block, x, iter_num, use_reentrant=self.config.recompute_backward_pass)
                else:
                    x, mlp_res = block(x, iter_num, mlp_res=mlp_res)

                # Intercept for Learned Steering Vectors
                if self.use_lsv and layer == self.config.apply_lsv_at_layer_idx:
                    x = self.lsv_matrix(x)
                    # x = self.apply_learned_vector_to_layer_output(x)

                # TODO: abstact into a method
                if self.config.n_lpe != 0 and self.config.target_layer_in_lpe == layer:
                    for lpe in self.learned_position_embeddings:
                        out = lpe(b, t, x, iter_num)
                        # Accumulate embedding sum
                        learned_sum = out if learned_sum is None else learned_sum + out

                if self.config.n_lpe != 0 and self.config.target_layer_out_lpe == layer:
                    # Add learned embeddings to x
                    x = x + learned_sum
                # END lpe section

                # Intercept for Steering Vectors
                if self.config.apply_vector_at_layer_idx is not None and layer == self.config.apply_vector_at_layer_idx:
                    x = self.apply_vector_to_layer_output(x)
                if self.config.obtain_vector_at_layer_idx is not None and layer == self.config.obtain_vector_at_layer_idx:
                    print(layer, self.config.obtain_vector_at_layer_idx)
                    x = self.obtain_vector_from_layer_output(x)

                layer +=1

            x = self.transformer.ln_f(x)

            if self.n_embd_wte:
                x = F.linear(x, self.transformer.scale_down.weight.t())

            if self.config.final_logit_softcapping is not None:
                logits = logits / self.config.final_logit_softcapping
                logits = torch.tanh(logits)
                logits = logits * self.config.final_logit_softcapping

            if targets is not None:
                # if we are given some desired targets also calculate the loss
                logits = self.lm_head(x)
                loss = F.cross_entropy(logits.view(-1, logits.size(-1)), targets.view(-1), ignore_index=-1)
            else:
                # inference-time mini-optimization: only forward the lm_head on the very last position
                logits = self.lm_head(x[:, [-1], :]) # note: using list [-1] to preserve the time dim
                loss = None

            return logits, loss
    # ------------------------------------------------------------------
    #  LATENT-CHAINING
    # ------------------------------------------------------------------
    @torch.no_grad()
    def embed_tokens(self, idx):
        """
        Return the (B,T,E) tensor right *after* token embeddings,
        factor-scale-up, positional embedding and dropout.  Exactly the
        same tensor that flows into the first transformer Block inside
        `forward()`.  Used by train_recurrent.py for the FIRST step.
        """
        device = idx.device
        tok_emb = self.transformer.wte(idx)
        if self.n_embd_wte:
            tok_emb = self.transformer.scale_up(tok_emb)
        if self.config.use_embedding_scale:
            tok_emb = tok_emb * self.embedding_scale
        if self.config.use_abs_pos_embeddings:
            t = idx.size(1)
            pos = torch.arange(0, t, dtype=torch.long, device=device)
            tok_emb = tok_emb + self.transformer.wpe(pos)
        return self.transformer.drop(tok_emb)

    def forward_embedded(self, x_emb, iter_num=None, return_hidden=False):
        """
        Complete forward pass **starting from an already-embedded tensor**
        `x_emb` of shape (B,T,E).  Returns (`logits`, `loss`) identical to
        `forward`, and – if `return_hidden` – also the final hidden state
        right before `lm_head`.  No gradients are blocked; loss still
        back-propagates into `x_emb`.
        """
        # ---- copy–paste from the “else:” branch of forward() ---------
        b, t, _ = x_emb.size()
        x = x_emb

        # (learned position residuals, steering vectors, etc.)
        learned_sum = None
        if self.use_lsv and self.config.apply_lsv_at_layer_idx == 0:
            x = self.lsv_matrix(x)

        mlp_res = None
        layer_idx = 1
        for block in self.transformer.h:
            x, mlp_res = block(x, iter_num, mlp_res=mlp_res)
            if self.use_lsv and layer_idx == self.config.apply_lsv_at_layer_idx:
                x = self.lsv_matrix(x)
            layer_idx += 1

        x = self.transformer.ln_f(x)
        if self.n_embd_wte:
            x = F.linear(x, self.transformer.scale_down.weight.t())

        logits = self.lm_head(x)
        if self.final_logit_softcapping is not None:
            logits = torch.tanh(logits / self.final_logit_softcapping) \
                     * self.final_logit_softcapping

        return (logits, x) if return_hidden else (logits, None)

    def set_lsv_scaling_factor(self, factor):
        self.lsv_matrix.update_lsv_scaling_factor(factor)

    def set_lsv_mode(self, mode):
        self.lsv_matrix.set_mode(mode)

    def set_lsv_mixture(self, mixture):
        """ Mixture is a list, allowing for mixing steering vectors """
        self.lsv_matrix.set_mixture(mixture)

    def get_lsv_scaling_factor(self):
        return self.lsv_matrix.get_lsv_scaling_factor()

    def set_lsv_index(self, index):
        self.lsv_matrix.update_lsv_index(index)

    def freeze_non_lsv_parameters(self):
        """Freeze all parameters except for lsv_matrix if lsv_focused_training is enabled."""

        print("Freezing all parameters except for lsv_matrix")

        # Freeze all parameters by setting requires_grad to False
        for name, param in self.named_parameters():
            if name != "lsv_matrix":
                param.requires_grad = False
            else:
                param.requires_grad = True  # Ensure lsv_matrix can still be trained

    def apply_learned_vector_to_layer_output(self, x):
        """Conditionally add a vector based on dataset index to the output of a specific layer."""

        # Use one-hot vector for the dataset and multiply by the learned parameter matrix
        one_hot_vector = torch.zeros(self.lsv_matrix.size(0), device=x.device)
        one_hot_vector[self.lsv_index] = 1.0

        # Multiply the one-hot vector by the learned parameter matrix
        selected_vector = torch.matmul(one_hot_vector, self.lsv_matrix)

        x = x + selected_vector

        return x

    def apply_vector_to_layer_output(self, x):
        """Conditionally add a vector from a file to the output of a specific layer."""

        # require this method has the vector file
        assert self.config.apply_vector_file is not None

        vector = np.load(self.config.apply_vector_file)
        vector_tensor = torch.from_numpy(vector).float().to(x.device)
        x = x + self.config.apply_vector_scaling_factor * vector_tensor

        return x

    def obtain_vector_from_layer_output(self, x):
        """Append a vector to an existing .npy file."""

        # Convert the tensor back to a numpy array
        y = x
        y = torch.mean(y, dim=1, keepdim=True)
        result_vector = y.detach().cpu().numpy()

        # Save the vector to file
        np.save(self.config.obtain_vector_file, result_vector)
        print(f"Updated avg vector saved to {self.config.obtain_vector_file}")

    def crop_block_size(self, block_size):
        # model surgery to decrease the block size if necessary
        # e.g. we may load the GPT2 pretrained model checkpoint (block size 1024)
        # but want to use a smaller block size for some smaller, simpler model
        assert block_size <= self.config.block_size
        self.config.block_size = block_size
        if self.config.use_abs_pos_embeddings:
            self.transformer.wpe.weight = nn.Parameter(self.transformer.wpe.weight[:block_size])
        for block in self.transformer.h:
            if hasattr(block.attn, 'bias'):
                block.attn.bias = block.attn.bias[:,:,:block_size,:block_size]

    def configure_optimizers(self, weight_decay, learning_rate, betas, device_type):
        # start with all of the candidate parameters
        param_dict = {pn: p for pn, p in self.named_parameters()}
        # filter out those that do not require grad
        param_dict = {pn: p for pn, p in param_dict.items() if p.requires_grad}
        # create optim groups. Any parameters that is 2D will be weight decayed, otherwise no.
        # i.e. all weight tensors in matmuls + embeddings decay, all biases and layernorms don't.
        decay_params = [p for n, p in param_dict.items() if p.dim() >= 2]
        nodecay_params = [p for n, p in param_dict.items() if p.dim() < 2]
        optim_groups = [
            {'params': decay_params, 'weight_decay': weight_decay},
            {'params': nodecay_params, 'weight_decay': 0.0}
        ]
        num_decay_params = sum(p.numel() for p in decay_params)
        num_nodecay_params = sum(p.numel() for p in nodecay_params)
        print(f"num decayed parameter tensors: {len(decay_params)}, with {num_decay_params:,} parameters")
        print(f"num non-decayed parameter tensors: {len(nodecay_params)}, with {num_nodecay_params:,} parameters")
        # Create AdamW optimizer and use the fused version if it is available
        fused_available = 'fused' in inspect.signature(torch.optim.AdamW).parameters
        use_fused = fused_available and device_type == 'cuda'
        extra_args = dict(fused=True) if use_fused else dict()
        optimizer = torch.optim.AdamW(optim_groups, lr=learning_rate, betas=betas, **extra_args)
        print(f"using fused AdamW: {use_fused}")

        return optimizer

    def estimate_mfu(self, fwdbwd_per_iter, dt):
        """ estimate model flops utilization (MFU) in units of A100 bfloat16 peak FLOPS """
        # first estimate the number of flops we do per iteration.
        # see PaLM paper Appendix B as ref: https://arxiv.org/abs/2204.02311
        N = self.get_num_params()
        cfg = self.config
        L, H, Q, T = cfg.n_layer, cfg.n_head, cfg.n_embd//cfg.n_head, cfg.block_size
        flops_per_token = 6*N + 12*L*H*Q*T
        flops_per_fwdbwd = flops_per_token * T
        flops_per_iter = flops_per_fwdbwd * fwdbwd_per_iter
        # express our flops throughput as ratio of A100 bfloat16 peak flops
        flops_achieved = flops_per_iter * (1.0/dt) # per second
        flops_promised = 312e12 # A100 GPU bfloat16 peak flops is 312 TFLOPS
        mfu = flops_achieved / flops_promised
        return mfu

    @torch.no_grad()
    def generate(self, idx, max_new_tokens, temperature=1.0, top_k=None):
        """
        Take a conditioning sequence of indices idx (LongTensor of shape (b,t)) and complete
        the sequence max_new_tokens times, feeding the predictions back into the model each time.
        Most likely you'll want to make sure to be in model.eval() mode of operation for this.
        """
        for _ in range(max_new_tokens):
            # if the sequence context is growing too long we must crop it at block_size
            idx_cond = idx if idx.size(1) <= self.config.block_size else idx[:, -self.config.block_size:]
            # forward the model to get the logits for the index in the sequence
            logits, _ = self(idx_cond)
            # pluck the logits at the final step and scale by desired temperature
            logits = logits[:, -1, :] / temperature
            # optionally crop the logits to only the top k options
            if top_k is not None:
                v, _ = torch.topk(logits, min(top_k, logits.size(-1)))
                logits[logits < v[:, [-1]]] = -float('Inf')

            probs = None
            if self.config.softmax_variant_output != 'softmax':
                probs = self.softmax_layer_output(logits)
            else:
                probs = F.softmax(logits, dim=-1)
            assert probs != None
            idx_next = torch.multinomial(probs, num_samples=1)
            # append sampled index to the running sequence and continue
            idx = torch.cat((idx, idx_next), dim=1)

        return idx

    @torch.no_grad()
    def generate_with_stop(self, idx, max_new_tokens, stop_strings, decode, temperature=1.0, top_k=None):
        """
        Generate tokens and stop on any fixed string match from a list of stop strings.
        """
        if isinstance(stop_strings, str):
            stop_strings = [stop_strings]  # make it a list if a single string

        generated_text = ""
        buffer = ""
        for _ in range(max_new_tokens):
            idx_cond = idx if idx.size(1) <= self.config.block_size else idx[:, -self.config.block_size:]
            logits, _ = self(idx_cond)
            logits = logits[:, -1, :] / temperature
            if top_k is not None:
                v, _ = torch.topk(logits, min(top_k, logits.size(-1)))
                logits[logits < v[:, [-1]]] = -float('Inf')
            probs = F.softmax(logits, dim=-1)
            idx_next = torch.multinomial(probs, num_samples=1)
            idx = torch.cat((idx, idx_next), dim=1)

            next_token_text = decode(idx_next[0].tolist())
            generated_text += next_token_text
            buffer += next_token_text

            # Check if buffer ends with any stop string
            for stop_string in stop_strings:
                if buffer.endswith(stop_string):
                    return idx, generated_text

        return idx, generated_text<|MERGE_RESOLUTION|>--- conflicted
+++ resolved
@@ -43,432 +43,7 @@
 
 from initializations.initialization_variations import init_dictionary
 
-<<<<<<< HEAD
-        self.full_quant_iteration = config.full_quant_iteration
-        self.eval_interval = config.eval_interval
-        self.start_quant_level = config.start_quant_level
-        self.quant_scheduler = config.quant_scheduler
-
-        if (config.n_kv_group == None):
-            config.n_kv_group = config.n_head
-        else:
-            assert config.n_embd % config.n_kv_group == 0
-
-        self.quantization_attn_dict = {}
-        self.quantization_attn_dict["activations_quant_method"] = config.activations_quant_method
-        for arg, val in vars(config).items():
-            # Set each attention Activation precision and method
-            if arg.startswith("quantize_") and "attn_act" in arg and arg.endswith("_bits"):
-                self.quantization_attn_dict[arg] = set_variant(val, config.quantize_attn_act_bits)
-            elif arg.startswith("quantize_") and "attn_act" in arg:
-                self.quantization_attn_dict[arg] = set_variant(val, config.quantize_attn_act)
-                if config.store_activations and arg != "quantize_attn_act" and self.quantization_attn_dict[arg]:
-                    create_activation_buffers(self, arg)
-            # Set each attention Linear precision and method
-            elif arg.startswith("quantize_") and "linear_attn" in arg and arg.endswith("_bits"):
-                self.quantization_attn_dict[arg] = set_variant(val, config.quantize_linear_bits)
-            elif arg.startswith("quantize_") and "linear_attn" in arg and arg.endswith("_method"):
-                self.quantization_attn_dict[arg] = set_variant(val, config.quantize_linear_method)
-
-        self.linear_variant_q = linear_dictionary[set_variant(config.linear_variant_q, config.linear_variant_attn)]
-        self.linear_variant_k = linear_dictionary[set_variant(config.linear_variant_k, config.linear_variant_attn)]
-        self.linear_variant_v = linear_dictionary[set_variant(config.linear_variant_v, config.linear_variant_attn)]
-        self.linear_variant_attn_proj = linear_dictionary[set_variant(config.linear_variant_attn_proj, config.linear_variant_attn)]
-
-        # key, query, value projections for all heads, but in a batch
-        self.c_attn_q = self.linear_variant_q(config.n_embd, config.n_embd, config, self.quantization_attn_dict["quantize_linear_attn_q_method"], self.quantization_attn_dict["quantize_linear_attn_q_bits"], bias=config.qkv_bias if config.qkv_bias else config.bias)
-        self.n_head = config.n_head
-        if config.n_kv_group == None:
-            self.n_kv_group = config.n_head
-        else:
-            assert config.n_head % config.n_kv_group == 0
-            self.n_kv_group = config.n_kv_group
-
-        self.kv_dim = (config.n_embd // config.n_head) * self.n_kv_group
-        self.c_attn_k = self.linear_variant_k(config.n_embd, self.kv_dim, config, self.quantization_attn_dict["quantize_linear_attn_k_method"], self.quantization_attn_dict["quantize_linear_attn_k_bits"], bias=config.qkv_bias if config.qkv_bias else config.bias)
-        self.c_attn_v = self.linear_variant_v(config.n_embd, self.kv_dim, config, self.quantization_attn_dict["quantize_linear_attn_v_method"], self.quantization_attn_dict["quantize_linear_attn_v_bits"], bias=config.qkv_bias if config.qkv_bias else config.bias)
-        self.c_proj = self.linear_variant_attn_proj(config.n_embd, config.n_embd, config, self.quantization_attn_dict["quantize_linear_attn_proj_method"], self.quantization_attn_dict["quantize_linear_attn_proj_bits"], bias=config.bias)
-
-        # Regularization
-        self.attn_dropout = nn.Dropout(config.dropout)
-        self.resid_dropout = nn.Dropout(config.dropout)
-        self.dropout = config.dropout
-
-        # Embedding
-        self.n_embd = config.n_embd
-        self.dropout = config.dropout
-        self.n_embd = config.n_embd
-        self.gate = config.gate
-        self.use_fire_embeddings = None
-        self.disable_flash_attention = config.disable_flash_attention
-        if config.use_fire_embeddings:
-            self.use_fire_embeddings = config.use_fire_embeddings
-            if fire_pos_enc is not None:
-                self.fire_pos_enc = fire_pos_enc
-                print("shared fire")
-            else:
-                self.fire_pos_enc = FIRE(config, num_heads=config.n_head)
-                print("indiv fire")
-
-        # Rotary Positional Embeddings
-        self.rotary_emb_q = None
-        self.rotary_emb_k = None
-        if config.use_rotary_embeddings:
-            # Note: size is the size of the head dimension
-            if config.rope_variant == "soap":
-                self.sym_rot_num_angles = config.sym_rot_num_angles
-                self.rotary_emb_q = SymmetricalOverlapAngularPositions(config, size=config.n_embd // self.n_head, num_angles=self.sym_rot_num_angles)
-                self.rotary_emb_k = SymmetricalOverlapAngularPositions(config, size=config.n_embd // self.n_head, num_angles=self.sym_rot_num_angles)
-            elif config.rope_variant == "rope":
-                self.rotary_emb_q = RotaryEmbedding(config, size=config.n_embd // self.n_head)
-                self.rotary_emb_k = RotaryEmbedding(config, size=config.n_embd // self.n_head)
-
-        # Sliding window size
-        self.window_size = config.window_size
-        print(f"sliding window size: {self.window_size}")
-
-        # Using flex attention
-        self.use_flex_attn = config.use_flex_attn
-
-        # Gating
-        self.gate = config.gate
-
-        # Fire Embeddings
-        self.use_fire_embeddings = None
-        if config.use_fire_embeddings:
-            self.use_fire_embeddings = config.use_fire_embeddings
-            if fire_pos_enc is not None:
-                self.fire_pos_enc = fire_pos_enc
-                print("shared fire")
-            else:
-                self.fire_pos_enc = FIRE(config, num_heads=config.n_head)
-                print("indiv fire")
-
-        # Rotary Positional Embeddings
-        self.rotary_emb_q = None
-        self.rotary_emb_k = None
-        if config.use_rotary_embeddings:
-            # Note: size is the size of the head dimension
-            if config.rope_variant == "soap":
-                self.sym_rot_num_angles = config.sym_rot_num_angles
-                self.rotary_emb_q = SymmetricalOverlapAngularPositions(config, size=config.n_embd // self.n_head, num_angles=self.sym_rot_num_angles)
-                self.rotary_emb_k = SymmetricalOverlapAngularPositions(config, size=config.n_embd // self.n_head, num_angles=self.sym_rot_num_angles)
-            elif config.rope_variant == "rope":
-                self.rotary_emb_q = RotaryEmbedding(config, size=config.n_embd // self.n_head)
-                self.rotary_emb_k = RotaryEmbedding(config, size=config.n_embd // self.n_head)
-
-
-        self.flash = True
-        if self.window_size is not None:
-            # TODO: look into supporting sliding window attn for flash attn
-            self.flash = False
-            print("flash attention removed due to windowed attention")
-
-        if self.n_kv_group != self.n_head:
-            self.flash = False
-            print("flash attention removed due to GQA")
-
-        if self.use_fire_embeddings:
-            self.flash = False
-            print("flash attention removed due to FIRE")
-
-        # Can't use flash attention if we want to manually quantize most input/output activations in attn
-        for key, val in self.quantization_attn_dict.items():
-            if key.startswith("quantize_") and val == True:
-                self.flash = False
-                print("flash attention removed due to Quantization")
-                break
-
-        if self.disable_flash_attention:
-            self.flash = False
-
-        # Softmax Variant Selection
-        self.softmax_variant_attn = config.softmax_variant_attn
-        if self.softmax_variant_attn == "softmax":
-            # Enable flash attention, which is compatible with 'softmax'
-            if self.disable_flash_attention or self.flash == False:
-                print("setting non-flash softmax attn")
-            else:
-                self.flash = hasattr(torch.nn.functional, 'scaled_dot_product_attention')
-                print("setting flash attn")
-        else:
-            # Remove flash attention (only compatible with 'softmax')
-            print("flash attention removed due to softmax alternative")
-            self.flash = False
-            # Set softmax_layer_attn to custom softmax alternative
-            self.softmax_layer_attn = softmax_dictionary[config.softmax_variant_attn](config)
-
-        if (not self.flash) and (not self.use_flex_attn):
-            print("WARNING: using slow attention. Flash Attention requires PyTorch >= 2.0")
-            # causal mask to ensure that attention is only applied to the left in the input sequence
-            self.register_buffer("bias", torch.tril(torch.ones(config.block_size, config.block_size))
-                                        .view(1, 1, config.block_size, config.block_size))
-
-    # Flex Attention Related
-    def sliding_window_causal(self, b, h, q_idx, kv_idx):
-        causal_mask = q_idx >= kv_idx
-        window_mask = q_idx - kv_idx <= self.window_size
-        return causal_mask & window_mask
-
-    def get_block_mask(self, T, device):
-        if T not in self.block_masks:
-            block_mask = create_block_mask(
-                    self.sliding_window_causal,
-                    B=None,
-                    H=None,
-                    Q_LEN=T,
-                    KV_LEN=T,
-                    device=device
-                    )
-            self.block_masks[T] = block_mask
-        else:
-            block_mask = self.block_masks[T]
-        return block_mask
-    # End Flex Attention Related
-
-    def forward(self, x, iter_num):
-        B, T, C = x.size() # batch size, sequence length, embedding dimensionality (n_embd)
-
-        if self.quantization_attn_dict["quantize_attn_act_input"]:
-            num_bits = self.quantization_attn_dict["quantize_attn_act_input_bits"]
-            quant_method = self.quantization_attn_dict["activations_quant_method"]
-            x = fake_quantize_act(self, "attn_act_input", x, num_bits, quant_method, iter_num)
-
-        q = self.c_attn_q(x)
-        k = self.c_attn_k(x)
-        v = self.c_attn_v(x)
-
-        if self.window_size is not None:
-            if self.use_flex_attn is not None:
-                self.block_masks = {}
-            else:
-                self.window_mask = torch.ones((1, 1, T, T), device=x.device)
-                self.window_mask = torch.triu(self.window_mask, diagonal=-self.window_size)
-                self.window_mask = self.bias[:,:,:T,:T] * self.window_mask
-
-        if self.gate:
-            if self.n_kv_group == self.n_head:
-                Gating = nn.Linear(self.n_embd, self.n_embd, bias=True, device=x.device)
-                gate_ = torch.sigmoid(Gating(x))
-                q = q * gate_
-                k = k * gate_
-                v = v * gate_
-            else:
-                # TODO: Test more methods to merge Attention Gates with GQA
-                # TODO: Evaluate each method's ability to even out parameter sizes
-                Gating_q = nn.Linear(self.n_embd, self.n_embd, bias=True, device=x.device)
-                Gating_kv = nn.Linear(self.n_embd, self.kv_dim, bias=True, device=x.device)
-                gate_qx = Gating_q(x)
-                gate_q = torch.sigmoid(gate_qx)
-                gate_kv = torch.sigmoid(Gating_kv(gate_qx))
-                q = q * gate_q
-                k = k * gate_kv
-                v = v * gate_kv
-
-        q = q.view(B, T, self.n_head, C // self.n_head).transpose(1, 2) # (B, n_h, T, hs)
-        k = k.view(B, T, self.n_kv_group, C // self.n_head).transpose(1, 2) # (B, n_kv, T, hs)
-        v = v.view(B, T, self.n_kv_group, C // self.n_head).transpose(1, 2) # (B, n_kv, T, hs)
-
-        # rotate q and k before evaluating with the heads
-        if (self.rotary_emb_q is not None) and (self.rotary_emb_k is not None):
-            q = self.rotary_emb_q(q)
-            k = self.rotary_emb_k(k)
-
-        y = None
-        # causal self-attention; Self-attend: (B, nh, T, hs) x (B, nh, hs, T) -> (B, nh, T, T)
-        if self.flash:
-            # efficient attention using Flash Attention CUDA kernels
-            y = torch.nn.functional.scaled_dot_product_attention(q, k, v, attn_mask=None, dropout_p=self.dropout if self.training else 0, is_causal=True)
-        elif self.use_flex_attn and self.window_size is not None:
-            block_mask = self.get_block_mask(T, x.device)
-            y = torch.nn.attention.flex_attention.flex_attention(q, k, v, block_mask=block_mask)
-        else:
-            if self.quantization_attn_dict["quantize_attn_act_qk_mult_q_input"]:
-                num_bits = self.quantization_attn_dict["quantize_attn_act_qk_mult_q_input_bits"]
-                quant_method = self.quantization_attn_dict["activations_quant_method"]
-                q = fake_quantize_act(self, "attn_act_qk_mult_q_input", q, num_bits, quant_method, iter_num)
-            if self.quantization_attn_dict["quantize_attn_act_qk_mult_k_input"]:
-                num_bits = self.quantization_attn_dict["quantize_attn_act_qk_mult_k_input_bits"]
-                quant_method = self.quantization_attn_dict["activations_quant_method"]
-                k = fake_quantize_act(self, "attn_act_qk_mult_k_input", k, num_bits, quant_method, iter_num)
-
-            att = None
-            # manual implementation of attention
-            if self.n_head != self.n_kv_group:
-                k_repeated = k.repeat_interleave(self.n_head // self.n_kv_group, dim=1)
-                att = (q @ k_repeated.transpose(-2, -1)) / math.sqrt(k.size(-1))
-            else:
-                att = (q @ k.transpose(-2, -1)) * (1.0 / math.sqrt(k.size(-1)))
-
-            # apply masks
-            if self.window_size is not None:
-                # add mask for sliding window attention
-                att = att.masked_fill(self.window_mask == 0, float('-inf'))
-            else:
-                # regular lower triangle attention
-                att = att.masked_fill(self.bias[:,:,:T,:T].to(x.device) == 0, float('-inf'))
-
-            # fire position embeddings
-            if self.use_fire_embeddings is not None:
-                # add learned fire bias
-                att = att + self.fire_pos_enc(x)
-
-            if self.quantization_attn_dict["quantize_attn_act_softmax_input"]:
-                num_bits = self.quantization_attn_dict["quantize_attn_act_softmax_input_bits"]
-                quant_method = self.quantization_attn_dict["activations_quant_method"]
-                att = fake_quantize_act(self, "attn_act_softmax_input", att, num_bits, quant_method, iter_num, causal_mask=True)
-
-            # softmax variation
-            if self.softmax_variant_attn != 'softmax':
-                att = self.softmax_layer_attn(att)
-            else:
-                att = F.softmax(att, dim=-1)
-
-            att = self.attn_dropout(att)
-
-            if self.quantization_attn_dict["quantize_attn_act_pv_mult_p_input"]:
-                num_bits = self.quantization_attn_dict["quantize_attn_act_pv_mult_p_input_bits"]
-                quant_method = self.quantization_attn_dict["activations_quant_method"]
-                att = fake_quantize_act(self, "attn_act_pv_mult_p_input", att, num_bits, quant_method, iter_num)
-            if self.quantization_attn_dict["quantize_attn_act_pv_mult_v_input"]:
-                num_bits = self.quantization_attn_dict["quantize_attn_act_pv_mult_v_input_bits"]
-                quant_method = self.quantization_attn_dict["activations_quant_method"]
-                v = fake_quantize_act(self, "attn_act_pv_mult_v_input", v, num_bits, quant_method, iter_num)
-
-            if self.n_head != self.n_kv_group:
-                v_repeated = v.repeat_interleave(self.n_head // self.n_kv_group, dim=1)
-                y = att @ v_repeated # (B, nh, T, T) x (B, nh, T, hs) -> (B, nh, T, hs)
-            else:
-                y = att @ v # (B, nh, T, T) x (B, nh, T, hs) -> (B, nh, T, hs)
-
-        if self.quantization_attn_dict["quantize_attn_act_pv_mult_output"]:
-            num_bits = self.quantization_attn_dict["quantize_attn_act_pv_mult_output_bits"]
-            quant_method = self.quantization_attn_dict["activations_quant_method"]
-            y = fake_quantize_act(self, "attn_act_pv_mult_output", y, num_bits, quant_method, iter_num)
-
-        y = y.transpose(1, 2).contiguous().view(B, T, C) # re-assemble all head outputs side by side
-
-        # output projection
-        y = self.resid_dropout(self.c_proj(y))
-
-        if self.quantization_attn_dict["quantize_attn_act_output"]:
-            num_bits = self.quantization_attn_dict["quantize_attn_act_output_bits"]
-            quant_method = self.quantization_attn_dict["activations_quant_method"]
-            y = fake_quantize_act(self, "attn_act_output", y, num_bits, quant_method, iter_num)
-
-        return y
-
-
-class MLP(nn.Module):
-    def __init__(self, config):
-        super().__init__()
-
-        self.full_quant_iteration = config.full_quant_iteration
-        self.eval_interval = config.eval_interval
-
-        # Select "mlp variant"
-        self.mlp_variant = config.mlp_variant
-
-        self.start_quant_level = config.start_quant_level
-        self.quant_scheduler = config.quant_scheduler
-
-        # If "MLP Variant" is KAN, then we skip MLP specific items
-        if self.mlp_variant == "kan":
-            self.kan = linear_dictionary["kan"](config.n_embd, config.n_embd, config=config)
-        else:
-            # Select activation variant
-            self.activation_variant = activation_dictionary[config.activation_variant](config=config)
-
-            # Sets the class of linear for MLP
-            self.linear_variant_mlp_up = linear_dictionary[set_variant(config.linear_variant_mlp_up, config.linear_variant_mlp)]
-            self.linear_variant_mlp_down = linear_dictionary[set_variant(config.linear_variant_mlp_down, config.linear_variant_mlp)]
-
-            self.quantization_mlp_dict = {}
-            self.quantization_mlp_dict["activations_quant_method"] = config.activations_quant_method
-
-            # Set quantization parameters for MLP
-            for arg, val in vars(config).items():
-                # Set MLP Activation precision and quantization method
-                if arg.startswith("quantize_") and "mlp_act" in arg and arg.endswith("_bits"):
-                    self.quantization_mlp_dict[arg] = set_variant(val, config.quantize_mlp_act_bits)
-                elif arg.startswith("quantize_") and "mlp_act" in arg:
-                    self.quantization_mlp_dict[arg] = set_variant(val, config.quantize_mlp_act)
-                    if config.store_activations and arg != "quantize_mlp_act" and self.quantization_mlp_dict[arg]:
-                        create_activation_buffers(self, arg)
-                # Set MLP Linear Weight precision and quantization method
-                elif arg.startswith("quantize_") and "linear_mlp" in arg and arg.endswith("_bits"):
-                    self.quantization_mlp_dict[arg] = set_variant(val, config.quantize_linear_bits)
-                elif arg.startswith("quantize_") and "linear_mlp" in arg and arg.endswith("_method"):
-                    self.quantization_mlp_dict[arg] = set_variant(val, config.quantize_linear_method)
-
-            # Instantiate Linear Layers
-            intermediate_size = round(config.mlp_expansion_factor * config.n_embd)
-            if self.mlp_variant == "mlp":
-                self.c_fc = self.linear_variant_mlp_up(config.n_embd, intermediate_size, config, self.quantization_mlp_dict["quantize_linear_mlp_up_method"], self.quantization_mlp_dict["quantize_linear_mlp_up_bits"], bias=config.bias)
-                self.c_proj = self.linear_variant_mlp_down(intermediate_size, config.n_embd, config, self.quantization_mlp_dict["quantize_linear_mlp_down_method"], self.quantization_mlp_dict["quantize_linear_mlp_down_bits"], bias=config.bias)
-            elif self.mlp_variant == "swiglu":
-                self.c_fc_in1 = self.linear_variant_mlp_up(config.n_embd, intermediate_size, config, self.quantization_mlp_dict["quantize_linear_mlp_up_method"], self.quantization_mlp_dict["quantize_linear_mlp_up_bits"])
-                self.c_fc_in2 = self.linear_variant_mlp_up(config.n_embd, intermediate_size, config, self.quantization_mlp_dict["quantize_linear_mlp_up_method"], self.quantization_mlp_dict["quantize_linear_mlp_up_bits"])
-                self.c_fc_out = self.linear_variant_mlp_down(intermediate_size, config.n_embd, config, self.quantization_mlp_dict["quantize_linear_mlp_down_method"], self.quantization_mlp_dict["quantize_linear_mlp_down_bits"])
-
-        self.dropout = nn.Dropout(config.dropout)
-
-    def forward(self, x, iter_num):
-
-        if self.quantization_mlp_dict["quantize_mlp_act_input"]:
-            num_bits = self.quantization_mlp_dict["quantize_mlp_act_input_bits"]
-            quant_method = self.quantization_mlp_dict["activations_quant_method"]
-            x = fake_quantize_act(self, "mlp_act_input", x, num_bits, quant_method, iter_num)
-
-        if self.mlp_variant == "kan":
-            x = self.kan(x)
-
-        elif self.mlp_variant == "mlp":
-            x = self.c_fc(x)
-
-            if self.quantization_mlp_dict["quantize_mlp_act_activation_input"]:
-                num_bits = self.quantization_mlp_dict["quantize_mlp_act_activation_input_bits"]
-                quant_method = self.quantization_mlp_dict["activations_quant_method"]
-                x = fake_quantize_act(self, "mlp_act_activation_input", x, num_bits, quant_method, iter_num)
-
-            x = self.activation_variant(x)
-
-            if self.quantization_mlp_dict["quantize_mlp_act_activation_output"]:
-                num_bits = self.quantization_mlp_dict["quantize_mlp_act_activation_output_bits"]
-                quant_method = self.quantization_mlp_dict["activations_quant_method"]
-                x = fake_quantize_act(self, "mlp_act_activation_output", x, num_bits, quant_method, iter_num)
-
-            x = self.c_proj(x)
-
-        elif self.mlp_variant == "swiglu":
-            x_in1 = self.c_fc_in1(x)
-
-            if self.quantization_mlp_dict["quantize_mlp_act_activation_input"]:
-                num_bits = self.quantization_mlp_dict["quantize_mlp_act_activation_input_bits"]
-                quant_method = self.quantization_mlp_dict["activations_quant_method"]
-                x_in1 = fake_quantize_act(self, "mlp_act_activation_input", x_in1, num_bits, quant_method, iter_num)
-
-            x_in1 = self.activation_variant(x_in1)
-
-            if self.quantization_mlp_dict["quantize_mlp_act_activation_output"]:
-                num_bits = self.quantization_mlp_dict["quantize_mlp_act_activation_output_bits"]
-                quant_method = self.quantization_mlp_dict["activations_quant_method"]
-                x_in1 = fake_quantize_act(self, "mlp_act_activation_output", x_in1, num_bits, quant_method, iter_num)
-
-            x_in2 = self.c_fc_in2(x)
-            x_out = x_in1 * x_in2
-            x = self.c_fc_out(x_out)
-
-        x = self.dropout(x)
-
-        if self.quantization_mlp_dict["quantize_mlp_act_output"]:
-            num_bits = self.quantization_mlp_dict["quantize_mlp_act_output_bits"]
-            quant_method = self.quantization_mlp_dict["activations_quant_method"]
-            x = fake_quantize_act(self, "mlp_act_output", x, num_bits, quant_method, iter_num)
-        return x
-=======
 from shared_param_utils import SharedParamGroupCreator
->>>>>>> 2b986413
 
 class Block(nn.Module):
     def __init__(self, config, mlp=None, attn=None):
