--- conflicted
+++ resolved
@@ -1,15 +1,7 @@
-<<<<<<< HEAD
 python hypersphere_shadow_packing.py --dim 384 --k 129 \
     --optimizer SGD --step-size 1.0 \
     --lr-min 0.1 \
     --lr-tmax 1000 \
     --max-iter 2000 \
     --plot-every 100 \
-    --logdir logs_adam_cosine_3
-=======
-python hypersphere_shadow_packing.py --dim 384 --k 65 \
-    --optimizer SGD --step-size 1.0 \
-    --max-iter 100000 \
-    --plot-every 10000 \
-    --logdir logs_embd_table
->>>>>>> e2fdcf76
+    --logdir logs_adam_cosine_3