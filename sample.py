--- conflicted
+++ resolved
@@ -518,7 +518,6 @@
         print(f"Validation Loss: {val_loss:.4f}")
         return
 
-<<<<<<< HEAD
     if args.benchmark_translation:
         if not args.eval_dataset or not args.source_lang or not args.target_lang:
             raise ValueError("--eval_dataset, --source_lang, and --target_lang must be specified for translation benchmarking.")
@@ -535,13 +534,12 @@
         )
 
         print(f"Translation Benchmark Complete: BLEU Score = {bleu_score:.2f}")
-=======
+
     # Prepare to store tokens/logits for optional colorization
     tokens_for_color = []
     logits_for_color = []
     all_logits_for_softmax = []
     saved_logits = None
->>>>>>> 57099919
 
     x = torch.tensor(start_ids, dtype=torch.long, device=args.device)[None, ...]
     # Obtain vector from the specified layer and save it to a file if required
