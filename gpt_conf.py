from dataclasses import dataclass, field, asdict, fields
from typing import List
import json
@dataclass
class GPTConfig:
    block_size: int = 1024
    vocab_size: int = 50304 # GPT-2 vocab_size of 50257, padded up to nearest multiple of 64 for efficiency
    n_layer: int = 12
    n_head: int = 12
    n_kv_group: int = 12
    n_embd: int = 768
    dropout: float = 0.0
    window_size: int = 128
    gate: bool = False
    use_moe: bool = False
    moe_layer_freq: int = 2
    n_experts: int = 8
    moe_top_k: int = 2
    moe_router_scheme: str = "softmax"


    # Training options
    ## Gradient Checkpointing - More memory efficient (can do long contexts), but is slower
    use_gradient_checkpointing: bool = False

    # MLP Options
    use_parallel_mlp: bool = False
    mlp_variant: str = "mlp"

    ## KAN Option
    kan_poly_order: int = 3
    kan_base_activation: str = "silu"
    kan_middle_layers: List[int] = field(default_factory=lambda: [])

    # Shared parameters
    # MLP
    shared_mlp_size: int = 1
    shared_mlp_sym: bool = False
    # ATTN
    shared_attn_size: int = 1
    shared_attn_sym: bool = False

    # Softmax Alternatives and Options
    softmax_variant_attn: str = "softmax" # Choices: "softmax" "softermax" "sigsoftmax" "polymax" "strongermax" "consmax"
    softmax_variant_output: str = "softmax" # Choices: "softmax" "softermax" "sigsoftmax" "polymax" "strongermax" "consmax"

    ## General Options
    div_by_seq_len: bool = False # for supported functions will divide by seq length

    ## ConSmax Options
    consmax_initial_beta: float = 2.0 # beta adjustment
    consmax_initial_gamma: float = 100.0 # denominator adjustment
    consmax_use_euler_base: bool = True # use 'e' as base for ConSmax, default
    consmax_base: float = 2.0 # base to utilize for ConSmax

    ## SaturatingConSmax special options (otherwise same as ConSmax)
    consmax_saturation: float = 11.0 # for SaturatingConSmax saturation point
    consmax_learnable_beta: bool = True
    consmax_learnable_gamma: bool = True

    ## Softermax options
    softermax_use_xmax: bool = True # Softermax Option active is softermax selected - True: uses (x - x_max) normalization; False: removes normalization (potential overflow)

    ## Polymax options
    polymax_x_intercept: float = -100.0
    polymax_y_intercept: float = 1.0
    polymax_power: float = 2.0
    polymax_divisor: float = 1000.0

    ## SigSoftmaxBase
    sigsoftmax_use_euler_base: bool = True # use 'e' as base for Constantmax
    sigsoftmax_base: float = 2.0 # denominator to utilize for Constantmax

    ## Strongermax options
    strongermax_strength: float = 2.0 # Softermax with option of 'stronger' (larger integer) bases
    strongermax_sum_to_1: bool = False # Softermax with option of 'stronger' (larger integer) bases
    strongermax_divisor: float = 1.0 # Softermax with option of 'stronger' (larger integer) bases
    strongermax_use_xmax: bool = True # Softermax with option of 'stronger' (larger integer) bases

    ## ExpPolymax options
    exppolymax_use_euler_base: bool = True
    exppolymax_base: float = 2.719
    exppolymax_y_intercept: float = 1.0
    exppolymax_power: float = 2.0
    exppolymax_divisor: float = 1.0

    ## Softplus options
    softplus_divisor: float = 100.0

    ## Squareplus options
    squareplus_divisor: float = 100.0

    # Positional Embeddings Variations
    use_abs_pos_embeddings: bool = True # Note: one can use this AND rotary embeddings
    use_fire_embeddings: bool = False
    shared_fire_embeddings: bool = False
    use_rotary_embeddings: bool = False
    sym_rot_num_angles: int = 512
    rope_variant: str = "rope" # options: "shortrope", "rope"
    shortrope_length: int = 8 # number of embeddings to use in shortrope

    ## Embedding Intialization Options
    embedding_mean_init: float= 0.0
    embedding_std_init: float= 0.02

    # Structuring Options, remember to compile the model
    use_post_ln: bool = True

    # Layernorm Alternatives and Options
    norm_variant_attn: str = "rmsnorm"
    norm_variant_output: str = "rmsnorm"
    bias: bool = False # True: bias in Linears and LayerNorms, like GPT-2. False: a bit better and faster
    prmsnorm_pct: float = 0.0625
    krmsnorm_num: float = 10
    krmsnorm_quantize_type: str = 'int8'
    krmsnorm_enable_gain: bool = True
    krmsnorm_selection_type: str = 'last'
    krmsnorm_recompute_percentage: float = 0.05

    # Activation Alternatives
    activation_variant: str = "gelu"

    # Linear Alternatives
    linear_variant_attn: str = "linear"
    linear_variant_mlp: str = "linear"
    linear_variant_q: str = None
    linear_variant_k: str = None
    linear_variant_v: str = None
    linear_variant_attn_proj: str = None
    linear_variant_mlp_up: str = None
    linear_variant_mlp_down: str = None

    ## Linear Initialization Options
    linear_mean_init: float= 0.0
    linear_std_init: float= 0.02

    # Quantizations
    
    ## Embedding Quantizations
    quantize_wte: bool = False
    quantize_wpe: bool = False
    quantize_wte_method: str = "affine_quant"
    quantize_wte_bits: int = 8
    quantize_wpe_method: str = "affine_quant"
    quantize_wpe_bits: int = 8

<<<<<<< HEAD
    ## Activation Quantizations
    activations_quant_method: str = "affine_quant"
    quantize_attn_act: bool = False
    quantize_attn_act_bits: int = 8
    quantize_attn_act_input: bool = False
    quantize_attn_act_input_bits: int = None
    quantize_attn_act_qk_mult_input: bool = False
    quantize_attn_act_qk_mult_input_bits: int = None
    quantize_attn_act_softmax_input: bool = False
    quantize_attn_act_softmax_input_bits: int = None
    quantize_attn_act_pv_mult_input: bool = False
    quantize_attn_act_pv_mult_input_bits: int = None
    quantize_attn_act_pv_mult_output: bool = False
    quantize_attn_act_pv_mult_output_bits: int = None
    quantize_attn_act_output: bool = False
    quantize_attn_act_output_bits: int = None
    quantize_mlp_act: bool = False
    quantize_mlp_act_bits: int = 8
    quantize_mlp_act_input: bool = False
    quantize_mlp_act_input_bits: int = None
    quantize_mlp_act_activation_input: bool = False
    quantize_mlp_act_activation_input_bits: int = None
    quantize_mlp_act_activation_output: bool = False
    quantize_mlp_act_activation_output_bits: int = None
    quantize_mlp_act_output: bool = False
    quantize_mlp_act_output_bits: int = None
=======
    ## Linear Quantizations
    quantize_linear_method: str = "affine_quant"
    quantize_linear_bits: int = 8
    quantize_linear_attn_q_method: str = None
    quantize_linear_attn_q_bits: int = None
    quantize_linear_attn_k_method: str = None
    quantize_linear_attn_k_bits: int = None
    quantize_linear_attn_v_method: str = None
    quantize_linear_attn_v_bits: int = None
    quantize_linear_attn_proj_method: str = None
    quantize_linear_attn_proj_bits: int = None
    quantize_linear_mlp_up_method: str = None
    quantize_linear_mlp_up_bits: int = None
    quantize_linear_mlp_down_method: str = None
    quantize_linear_mlp_down_bits: int = None
    quantization_warmup_iters: int = 100
>>>>>>> b8e43e0c

    @classmethod
    def from_json(cls, filename: str):
        try:
            with open(filename, 'r') as json_file:
                config_dict = json.load(json_file)
            
            # Get all field names of the dataclass
            field_names = {f.name for f in fields(cls)}
            
            # Filter the loaded dict to only include valid fields
            filtered_dict = {k: v for k, v in config_dict.items() if k in field_names}
            
            # Create and return a new instance
            return cls(**filtered_dict)
        except FileNotFoundError:
            print(f"Error: File '{filename}' not found.")
            return None
        except json.JSONDecodeError:
            print(f"Error: File '{filename}' is not a valid JSON file.")
            return None
        except TypeError as e:
            print(f"Error: Invalid data in JSON file. {str(e)}")
            return None
    
    def to_json(self, filename: str):
        """
        Function to save a GPTConfig object as json to be used for later model creation
        
        input: 
        - fout: string = filename of saved config file
        
        """
        conf_dict = asdict(self)

        with open(filename, 'w') as json_file:
            json.dump(conf_dict, json_file)
<|MERGE_RESOLUTION|>--- conflicted
+++ resolved
@@ -18,7 +18,6 @@
     moe_top_k: int = 2
     moe_router_scheme: str = "softmax"
 
-
     # Training options
     ## Gradient Checkpointing - More memory efficient (can do long contexts), but is slower
     use_gradient_checkpointing: bool = False
@@ -144,7 +143,6 @@
     quantize_wpe_method: str = "affine_quant"
     quantize_wpe_bits: int = 8
 
-<<<<<<< HEAD
     ## Activation Quantizations
     activations_quant_method: str = "affine_quant"
     quantize_attn_act: bool = False
@@ -171,7 +169,7 @@
     quantize_mlp_act_activation_output_bits: int = None
     quantize_mlp_act_output: bool = False
     quantize_mlp_act_output_bits: int = None
-=======
+
     ## Linear Quantizations
     quantize_linear_method: str = "affine_quant"
     quantize_linear_bits: int = 8
@@ -188,7 +186,6 @@
     quantize_linear_mlp_down_method: str = None
     quantize_linear_mlp_down_bits: int = None
     quantization_warmup_iters: int = 100
->>>>>>> b8e43e0c
 
     @classmethod
     def from_json(cls, filename: str):
