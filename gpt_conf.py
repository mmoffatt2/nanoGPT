from dataclasses import dataclass, field, asdict, fields
from typing import List
import json
@dataclass
class GPTConfig:
    block_size: int = 1024
    vocab_size: int = 50304 # GPT-2 vocab_size of 50257, padded up to nearest multiple of 64 for efficiency
    n_layer: int = 12
    n_head: int = 12
    n_kv_group: int = 12
    n_embd: int = 768

    # Steering Vectors
    ## Where to intercept
    apply_vector_at_layer_idx: int = None
    obtain_vector_at_layer_idx: int = None
    use_lsv: bool = False
    lsv_index: int = None
    lsv_dataset_num: int = None
    lsv_variant: str = "one_hot"
    apply_lsv_at_layer_idx: int = None

    ## Files to insert or obtain vectors from
    apply_vector_file: str = None
    apply_vector_scaling_factor: float = 1.0
    obtain_vector_file: str = None

    # If Factorizing:
    n_embd_wte: int = None

    # weight tying
    n_embd_wte_scale_tying: bool = True

    # wte import/export
    import_wte_freeze: bool = False
    import_wte_npy: str = None
    export_wte_npy: str = None
    export_wte_each_eval: bool = False

    # scaling matrices import/export
    import_scale_matrices_freeze: bool = False
    import_scale_matrices_npz: str = None
    export_scale_matrices_npz: str = None
    export_scale_matrices_each_eval: bool = False

    dropout: float = 0.0
    window_size: int = None
    use_flex_attn: bool = None

    gate: bool = False
    use_moe: bool = False
    moe_layer_freq: int = 2
    n_experts: int = 8
    moe_top_k: int = 2
    moe_router_scheme: str = "softmax"

    # Logging options
    softmax_io_logging: bool = False
    consmax_beta_gamma_logging: bool = False
    plot_statistics: bool = False
    softmax_io_log_interval: int = 1

    # Training options
    ## Gradient Checkpointing - More memory efficient (can do long contexts), but is slower
    use_gradient_checkpointing: bool = False
    recompute_backward_pass: bool = False

    ## Flash attention
    disable_flash_attention: bool = False

    # MLP Options
    use_parallel_mlp: bool = False
    mlp_variant: str = "mlp"
    mlp_expansion_factor: int = 4

    ## KAN Option
    kan_poly_order: int = 3
    kan_base_activation: str = "silu"
    kan_middle_layers: List[int] = field(default_factory=lambda: [])

    # Shared parameters
    # MLP
    shared_mlp_size: int = 1
    shared_mlp_sym: bool = False
    # ATTN
    shared_attn_size: int = 1
    shared_attn_sym: bool = False

    # Softmax Alternatives and Options
    softmax_variant_attn: str = "softmax" # Choices: "softmax" "softermax" "sigsoftmax" "polymax" "strongermax" "consmax"
    softmax_variant_output: str = "softmax" # Choices: "softmax" "softermax" "sigsoftmax" "polymax" "strongermax" "consmax"

    ## General Options
    div_by_seq_len: bool = False # for supported functions will divide by seq length

    ## ConSmax Options
    consmax_initial_beta: float = 2.0 # beta adjustment
    consmax_initial_gamma: float = 100.0 # denominator adjustment
    consmax_base: float = 2.0 # base to utilize for ConSmax
    consmax_use_euler_base: bool = True # use 'e' as base for ConSmax, default

    ## ConSmaxV2 Special Options
    consmax_per_head: bool = True # different beta gamma per head
    consmax_v2_clamping: bool = True
    consmax_v2_clamp_value: float = 80.0

    ## SaturatingConSmax Special options (otherwise same as ConSmax)
    consmax_saturation: float = 11.0 # for SaturatingConSmax saturation point
    consmax_learnable_beta: bool = True
    consmax_learnable_gamma: bool = True

    ## Softermax options
    softermax_use_xmax: bool = True # Softermax Option active is softermax selected - True: uses (x - x_max) normalization; False: removes normalization (potential overflow)

    ## Polymax options
    polymax_x_intercept: float = -100.0
    polymax_y_intercept: float = 1.0
    polymax_power: float = 2.0
    polymax_divisor: float = 1000.0

    ## SigSoftmaxBase
    sigsoftmax_use_euler_base: bool = True # use 'e' as base for Constantmax
    sigsoftmax_base: float = 2.0 # denominator to utilize for Constantmax

    ## Strongermax options
    strongermax_strength: float = 2.0 # Softermax with option of 'stronger' (larger integer) bases
    strongermax_sum_to_1: bool = False
    strongermax_divisor: float = 1.0
    strongermax_use_xmax: bool = True
    strongermax_xmax_guess: float = 1.0
    strongermax_overflow_recompute: bool = False

    ## ExpPolymax options
    exppolymax_use_euler_base: bool = True
    exppolymax_base: float = 2.719
    exppolymax_y_intercept: float = 1.0
    exppolymax_power: float = 2.0
    exppolymax_divisor: float = 1.0

    ## Softplus options
    softplus_divisor: float = 256.0

    ## ReLUMax options
    relumax_divisor: float = 256.0

    ## ReLUMax options
    relu2max_divisor: float = 256.0

    ## SigmoidMax options
    sigmoidmax_divisor: float = 256.0

    ## Squareplus options
    squareplus_divisor: float = 256.0

    # Positional Embeddings Variations
    use_abs_pos_embeddings: bool = True # Note: one can use this AND rotary embeddings
    use_fire_embeddings: bool = False
    shared_fire_embeddings: bool = False
    use_rotary_embeddings: bool = False
    sym_rot_num_angles: int = 512
    rope_variant: str = "rope" # options: "shortrope", "rope"
    rope_length: int = 8 # number of embeddings to use in shortrope

    ## Embedding Intialization Options
    embedding_mean_init: float= 0.0
    embedding_std_init: float= 0.02

    ## FIRE Options (Functional Interpolation for Relative Positional Encoding)
    fire_log_bias: float = 1.0
    fire_num_hidden_layers: int = 1
    fire_mlp_width: int = 32
    fire_init_c: float = 0.1
    fire_init_L: float = 512.0
    fire_outermost_sigma: bool = False

    # Structuring Options, remember to compile the model
    use_post_ln: bool = False

    # Layernorm Alternatives and Options
    norm_variant_attn: str = "rmsnorm"
    norm_variant_output: str = "rmsnorm"
    bias: bool = False # True: bias in Linears and LayerNorms, like GPT-2. False: a bit better and faster
    prmsnorm_pct: float = 0.0625
    krmsnorm_num: float = 10
    krmsnorm_quantize_type: str = 'int8'
    krmsnorm_enable_gain: bool = True
    krmsnorm_selection_type: str = 'last'
    krmsnorm_recompute_percentage: float = 0.05

    # Activation Alternatives

    activation_variant: str = "gelu"

    ## Shifted Gelu
    shifted_gelu_learnable_shift: bool = True
    shifted_gelu_initial_shift: float = 0.0

    ## PiecewiseLearnableActivation - pla
    pla_num_points: int = 7
    pla_left_bound: float = -2.0
    pla_right_bound: float = 2.0

    ## PiecewiseFullyLearnableActivation - pfla
    pfla_num_points: int = 200
    pfla_left_bound: float = -100.0
    pfla_right_bound: float = 100.0

    ## PiecewiseFullyLearnableActivationLearnedEnds - pflale
    pfla_le_num_points: int = 30
    pfla_le_left_bound: float = -10.0
    pfla_le_right_bound: float = 10.0

    ## LearnedSplineActivation - lsa
    lsa_num_knots: int = 30


    # Linear Alternatives
    linear_variant_attn: str = "linear"
    linear_variant_mlp: str = "linear"
    linear_variant_q: str = None
    linear_variant_k: str = None
    linear_variant_v: str = None
    linear_variant_attn_proj: str = None
    linear_variant_mlp_up: str = None
    linear_variant_mlp_down: str = None

    ## Linear Initialization Options
    linear_mean_init: float= 0.0
    linear_std_init: float= 0.02

    # Quantizations
<<<<<<< HEAD
    static_eval_scales: bool = False
    # batch size needed for activation saving during training
    batch_size: int = 64
=======
    start_quant_level: float = 0
    quant_scheduler: str = None
    full_quant_iteration: int = None
    # Needed for quant_level printing
    eval_interval: int = 250
>>>>>>> 034fa345

    ## Embedding Quantizations
    quantize_wte: bool = False
    quantize_wpe: bool = False
    quantize_wte_method: str = "affine_quant"
    quantize_wte_bits: int = 8
    quantize_wpe_method: str = "affine_quant"
    quantize_wpe_bits: int = 8

    ## Activation Quantizations
    activations_quant_method: str = "affine_quant"
    quantize_attn_act: bool = False
    quantize_attn_act_bits: int = 8
    quantize_attn_act_input: bool = False
    quantize_attn_act_input_bits: int = None
    quantize_attn_act_qk_mult_q_input: bool = False
    quantize_attn_act_qk_mult_q_input_bits: int = None
    quantize_attn_act_qk_mult_k_input: bool = False
    quantize_attn_act_qk_mult_k_input_bits: int = None
    quantize_attn_act_softmax_input: bool = False
    quantize_attn_act_softmax_input_bits: int = None
    quantize_attn_act_pv_mult_p_input: bool = False
    quantize_attn_act_pv_mult_p_input_bits: int = None
    quantize_attn_act_pv_mult_v_input: bool = False
    quantize_attn_act_pv_mult_v_input_bits: int = None
    quantize_attn_act_pv_mult_output: bool = False
    quantize_attn_act_pv_mult_output_bits: int = None
    quantize_attn_act_output: bool = False
    quantize_attn_act_output_bits: int = None
    quantize_mlp_act: bool = False
    quantize_mlp_act_bits: int = 8
    quantize_mlp_act_input: bool = False
    quantize_mlp_act_input_bits: int = None
    quantize_mlp_act_activation_input: bool = False
    quantize_mlp_act_activation_input_bits: int = None
    quantize_mlp_act_activation_output: bool = False
    quantize_mlp_act_activation_output_bits: int = None
    quantize_mlp_act_output: bool = False
    quantize_mlp_act_output_bits: int = None
    store_activations: bool = False

    ## Linear Quantizations
    quantize_linear_method: str = "affine_quant"
    quantize_linear_bits: int = 8
    quantize_linear_attn_q_method: str = None
    quantize_linear_attn_q_bits: int = None
    quantize_linear_attn_k_method: str = None
    quantize_linear_attn_k_bits: int = None
    quantize_linear_attn_v_method: str = None
    quantize_linear_attn_v_bits: int = None
    quantize_linear_attn_proj_method: str = None
    quantize_linear_attn_proj_bits: int = None
    quantize_linear_mlp_up_method: str = None
    quantize_linear_mlp_up_bits: int = None
    quantize_linear_mlp_down_method: str = None
    quantize_linear_mlp_down_bits: int = None
    quantization_warmup_iters: int = 100

    @classmethod
    def from_json(cls, filename: str):
        try:
            with open(filename, 'r') as json_file:
                config_dict = json.load(json_file)

            # Get all field names of the dataclass
            field_names = {f.name for f in fields(cls)}

            # Filter the loaded dict to only include valid fields
            filtered_dict = {k: v for k, v in config_dict.items() if k in field_names}

            # Create and return a new instance
            return cls(**filtered_dict)
        except FileNotFoundError:
            print(f"Error: File '{filename}' not found.")
            return None
        except json.JSONDecodeError:
            print(f"Error: File '{filename}' is not a valid JSON file.")
            return None
        except TypeError as e:
            print(f"Error: Invalid data in JSON file. {str(e)}")
            return None

    def to_json(self, filename: str):
        """
        Function to save a GPTConfig object as json to be used for later model creation

        input:
        - fout: string = filename of saved config file

        """
        conf_dict = asdict(self)

        with open(filename, 'w') as json_file:
            json.dump(conf_dict, json_file)
<|MERGE_RESOLUTION|>--- conflicted
+++ resolved
@@ -229,17 +229,15 @@
     linear_std_init: float= 0.02
 
     # Quantizations
-<<<<<<< HEAD
     static_eval_scales: bool = False
     # batch size needed for activation saving during training
     batch_size: int = 64
-=======
+
     start_quant_level: float = 0
     quant_scheduler: str = None
     full_quant_iteration: int = None
     # Needed for quant_level printing
     eval_interval: int = 250
->>>>>>> 034fa345
 
     ## Embedding Quantizations
     quantize_wte: bool = False
